--- conflicted
+++ resolved
@@ -377,18 +377,12 @@
 - `npts::Int = 10`: number of discretization points for `phi` state variable, used to find bracket for residual solve
 - `forcebackwardsearch::Bool = false`: if true, force bracket search from high `phi` values to low, otherwise let `solve` decide
 - `epsilon_everywhere::Bool = false`: if true, don't evaluate at intersections of `phi` quadrants (`pi/2`, `-pi/2`, etc.)
-
-**Keyword Arguments**
-- `implicitad_option=true`: if true, uses ImplicitAD to solve the residual when Duals are passed through; if false, bypasses the ImplicitAD solve
+- `implicitad_option=true`: if true, uses ImplicitAD to compute derivatives around solver when using AD; if false, bypasses ImplicitAD
 
 **Returns**
 - `outputs::Outputs`: BEM output data including loads, induction factors, etc.
 """
-<<<<<<< HEAD
-function solve(rotor, section, op; implicitad_option=true)
-=======
-function solve(rotor, section, op; npts=10, forcebackwardsearch=false, epsilon_everywhere=false)
->>>>>>> 5f6fefe9
+function solve(rotor, section, op; npts=10, forcebackwardsearch=false, epsilon_everywhere=false, implicitad_option=true)
 
     # error handling
     if typeof(section) <: AbstractVector
