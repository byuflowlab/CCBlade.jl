#=
Author: Andrew Ning

A general blade element momentum (BEM) method for propellers/fans and turbines.

Some unique features:
- a simple yet very robust solution method
- allows for non-ideal conditions like reversed flow, or free rotation
- allows arbitrary inflow
- convenience methods for common wind turbine inflow scenarios

=#

module CCBlade


import FLOWMath

export Rotor, Section, OperatingPoint, Outputs
export af_from_files, af_from_data
export simple_op, windturbine_op
export solve, thrusttorque, nondim



# --------- structs -------------

"""
    Rotor(Rhub, Tip, B, turbine, pitch, precone)

Scalar parameters defining the rotor.  

**Arguments**
- `Rhub::Float64`: hub radius (along blade length)
- `Rtip::Float64`: tip radius (along blade length)
- `B::Int64`: number of blades
- `turbine::Bool`: true if turbine, false if propeller
- `pitch::Float64`: pitch angle (rad).  defined same direction as twist.
- `precone::Float64`: precone angle
"""
mutable struct Rotor{TF, TI, TB}

    Rhub::TF
    Rtip::TF
    B::TI
    turbine::TB
    pitch::TF
    precone::TF

end

# convenience constructor for no precone and no pitch
Rotor(Rhub, Rtip, B, turbine) = Rotor(Rhub, Rtip, B, turbine, zero(Rhub), zero(Rhub))
Rotor(Rhub, Rtip, B, turbine, pitch) = Rotor(Rhub, Rtip, B, turbine, pitch, zero(Rhub))

"""
    Section(r, chord, theta, af)

Define sectional properties for one station along rotor
    
**Arguments**
- `r::Float64`: radial location along blade (`Rhub < r < Rtip`)
- `chord::Float64`: corresponding local chord length
- `theta::Float64`: corresponding twist angle (radians)
- `af::function`: a function of the form: `cl, cd = af(alpha, Re, Mach)`
"""
mutable struct Section{TF, TAF}
    
    r::TF
    chord::TF
    theta::TF
    af::TAF

end

# make rotor broadcastable as a single entity
Base.Broadcast.broadcastable(r::Rotor) = Ref(r) 

# convenience function to set fields within an array of structs
function Base.setproperty!(obj::Array{Rotor{TF, TI, TB}, N}, sym::Symbol, x) where {TF, TI, TB, N}
    setfield!.(obj, sym, x)
end

# convenience function to access fields within an array of structs
function Base.getproperty(obj::Array{Section{TF, TAF}, N}, sym::Symbol) where {TF, TAF, N}
    return getfield.(obj, sym)
end

# convenience function to set fields within an array of structs
function Base.setproperty!(obj::Array{Section{TF, TAF}, N}, sym::Symbol, x) where {TF, TAF, N}
    setfield!.(obj, sym, x)
end


"""
    OperatingPoint(Vx, Vy, rho, mu=1.0, asound=1.0)

Operation point for a rotor.  
The x direction is the axial direction, and y direction is the tangential direction in the rotor plane.  
See Documentation for more detail on coordinate systems.
Vx and Vy vary radially at same locations as `r` in the rotor definition.

**Arguments**
- `Vx::Float64`: velocity in x-direction along blade
- `Vy::Float64`: velocity in y-direction along blade
- `rho::Float64`: fluid density
- `mu::Float64`: fluid dynamic viscosity (unused if Re not included in airfoil data)
- `asound::Float64`: fluid speed of sound (unused if Mach not included in airfoil data)
"""
mutable struct OperatingPoint{TF, TF2}
    Vx::TF
    Vy::TF
    rho::TF2  # different type to accomodate ReverseDiff
    mu::TF2
    asound::TF2
end

# convenience constructor when Re and Mach are not used.
OperatingPoint(Vx, Vy, rho) = OperatingPoint(Vx, Vy, rho, one(rho), one(rho)) 

# convenience function to access fields within an array of structs
function Base.getproperty(obj::Array{OperatingPoint{TF, TF2}, N}, sym::Symbol) where {TF, TF2, N}
    return getfield.(obj, sym)
end

# convenience function to set fields within an array of structs
function Base.setproperty!(obj::Array{OperatingPoint{TF, TF2}, N}, sym::Symbol, x) where {TF, TF2, N}
    setfield!.(obj, sym, x)
end


"""
    Outputs(Np, Tp, a, ap, u, v, phi, alpha, W, cl, cd, cn, ct, F, G)

Outputs from the BEM solver along the radius.

**Arguments**
- `Np::Vector{Float64}`: normal force per unit length
- `Tp::Vector{Float64}`: tangential force per unit length
- `a::Vector{Float64}`: axial induction factor
- `ap::Vector{Float64}`: tangential induction factor
- `u::Vector{Float64}`: axial induced velocity
- `v::Vector{Float64}`: tangential induced velocity
- `phi::Vector{Float64}`: inflow angle
- `alpha::Vector{Float64}`: angle of attack
- `W::Vector{Float64}`: inflow velocity
- `cl::Vector{Float64}`: lift coefficient
- `cd::Vector{Float64}`: drag coefficient
- `cn::Vector{Float64}`: normal force coefficient
- `ct::Vector{Float64}`: tangential force coefficient
- `F::Vector{Float64}`: hub/tip loss correction
- `G::Vector{Float64}`: effective hub/tip loss correction for induced velocities: `u = Vx * a * G, v = Vy * ap * G`
"""
struct Outputs{TF}

    Np::TF
    Tp::TF
    a::TF
    ap::TF
    u::TF
    v::TF
    phi::TF
    alpha::TF
    W::TF
    cl::TF
    cd::TF
    cn::TF
    ct::TF
    F::TF
    G::TF

end

# convenience constructor to initialize
Outputs() = Outputs(0.0, 0.0, 0.0, 0.0, 0.1, 0.1, -5.0*pi/180.0, 0.0, 0.0, 0.0, 0.0, 0.0, 0.0, 0.0, 0.0)

# convenience function to access fields within an array of structs
function Base.getproperty(obj::Array{Outputs{TF}, N}, sym::Symbol) where {TF, N}
    return getfield.(obj, sym)
end


# -------------------------------



# ----------- airfoil ---------------


"""
    parse_af_file(filename, header=1)

Private function. Read an airfoil file.  For one Reynolds/Mach number.
Additional data like cm is optional but will be ignored.
alpha should be in degrees

format:

header\n
alpha1 cl1 cd1 ...\n
alpha2 cl2 cd2\n
alpha3 cl3 cd3\n
...

Returns arrays for alpha (in radians), cl, cd
"""
function parse_af_file(filename, header=1)

    alpha = Float64[]
    cl = Float64[]
    cd = Float64[]

    open(filename) do f

        # skip header
        for i = 1:header
            readline(f)
        end

        for line in eachline(f)
            parts = split(line)
            push!(alpha, parse(Float64, parts[1]))
            push!(cl, parse(Float64, parts[2]))
            push!(cd, parse(Float64, parts[3]))
        end

    end

    return alpha*pi/180, cl, cd

end


"""
    af_from_files(filenames; Re=[], Mach=[])

Read airfoil file(s) and return a function of the form `cl, cd = func(alpha, Re, M)`

If filenames is just one file, then Re and Mach are ignored (just aoa variation).
`af_file_files("somefile.dat")`

If filenames is a vector then there is variation with either Re or Mach (both not both).
`af_file_files(["f1.dat", "f2.dat", "f3.dat"], Mach=[0.5, 0.6, 0.7])`

Filenames can be a matrix for variation with both.
`af_file_files(filematrix, Re=[3e6, 5e6], Mach=[0.5, 0.6, 0.7])`
where `filematrix[i, j]` correspnds to `Re[i]`, `Mach[j]`

Uses the `af_from_data` function.
"""
function af_from_files(filenames; Re=[], Mach=[])

    # evalutae first file to determine size
    if isa(filenames, Array)
        sz = size(filenames)
    else
        sz = 0
    end
    nRe = length(Re)
    nMach = length(Mach)

    if sz == 0  # just one file
        alpha, cl, cd = parse_af_file(filenames)

    elseif length(sz) == 1  # list of files
        alpha, cl1, cd1 = parse_af_file(filenames[1])
        nalpha = length(alpha)
        ncond = length(filenames)
    
        cl = zeros(nalpha, ncond)
        cd = zeros(nalpha, ncond)
        cl[:, 1] = cl1
        cd[:, 1] = cd1

        # iterate over remaining files
        for i = 2:ncond
            _, cli, cdi = parse_af_file(filenames[i])
            cl[:, i] = cli
            cd[:, i] = cdi
        end

    else  # matrix of filenames
        alpha, cl1, cd1 = parse_af_file(filenames[1, 1])
        nalpha = length(alpha)
        
        cl = zeros(nalpha, nRe, nMach)
        cd = zeros(nalpha, nRe, nMach)

        for j = 1:nMach
            for i = 1:nRe
                _, clij, cdij = parse_af_file(filenames[i, j])
                cl[:, i, j] = clij
                cd[:, i, j] = cdij
            end
        end

    end

    return af_from_data(alpha, Re, Mach, cl, cd)        
end


"""private function
1d interpolation vs alpha
"""
function afalpha(alpha, Re, Mach, cl, cd)

    nRe = length(Re)
    nMach = length(Mach)

    # squeeze out singleton dimensions if necessary
    if nRe == 1 && nMach == 1  # could be cases with 1, 0, but this would be inconcistent input and I'm not going to bother handlingn it.
        cl = cl[:, 1, 1]
        cd = cd[:, 1, 1]
    elseif nRe == 0 && nMach == 0
        cl = cl[:, 1]
        cd = cd[:, 1]
    end

    afcl = FLOWMath.Akima(alpha, cl)
    afcd = FLOWMath.Akima(alpha, cd)

    afeval(alpha_pt, Re_pt, M_pt) = afcl(alpha_pt)[1], 
                                    afcd(alpha_pt)[1]
    return afeval
end

"""private function
2d interpolation vs alpha, Re
"""
function afalphaRe(alpha, Re, Mach, cl, cd)

    nRe = length(Re)
    nMach = length(Mach)

    # squeeze out singleton dimensions if necessary
    if nMach == 1
        cl = cl[:, :, 1]
        cd = cd[:, :, 1]
    end

    afeval(alpha_pt, Re_pt, M_pt) = FLOWMath.interp2d(FLOWMath.akima, alpha, Re, cl, alpha_pt, Re_pt)[1], 
                                    FLOWMath.interp2d(FLOWMath.akima, alpha, Re, cd, alpha_pt, Re_pt)[1]
    return afeval

end

"""private function
2d interpolation vs alpha, Mach
"""
function afalphaMach(alpha, Re, Mach, cl, cd)

    nRe = length(Re)
    nMach = length(Mach)
    
    # squeeze out singleton dimensions if necessary
    if nRe == 1
        cl = cl[:, 1, :]
        cd = cd[:, 1, :]
    end

    afeval(alpha_pt, Re_pt, M_pt) = FLOWMath.interp2d(FLOWMath.akima, alpha, Mach, cl, alpha_pt, M_pt)[1], 
                                    FLOWMath.interp2d(FLOWMath.akima, alpha, Mach, cd, alpha_pt, M_pt)[1]
    return afeval
end


"""private function
3d interpolation vs alpha, Re, Mach
"""
function afalphaReMach(alpha, Re, Mach, cl, cd)

    nRe = length(Re)
    nMach = length(Mach)
    
    afeval(alpha_pt, Re_pt, M_pt) = FLOWMath.interp3d(FLOWMath.akima, alpha, Re, Mach, cl, alpha_pt, Re_pt, M_pt)[1], 
                                    FLOWMath.interp3d(FLOWMath.akima, alpha, Re, Mach, cd, alpha_pt, Re_pt, M_pt)[1]
    return afeval
end


"""
Create an airfoil function directly from alpha, cl, and cd arrays.
The function of the form `cl, cd = func(alpha, Re, M)`
alpha should be in radians.  Uses an akima spline.  `af_from_files` calls this function.

`cl[i, j, k]` corresponds to `alpha[i]`, `Re[j]`, `Mach[k]`

If `Mach=[]`
`cl[i, j]` corresponds to `alpha[i]`, `Re[j]`
`size(cl) = (length(alpha), length(Re))`
But you can use a singleton dimension for the constant Mach if desired.
`size(cl) = (length(alpha), length(Re), 1)`
The above also applies for `Re=[]` where variation is with alpha and Mach.

There is also a convenience method for vector data with just aoa variation
`af_from_data(alpha, cl, cd)` which just corresponds to `af_from_data(alpha, Re=[], Mach=[], cl, cd)`
"""
function af_from_data(alpha, Re, Mach, cl, cd)

    nRe = length(Re)
    nMach = length(Mach)

    if nRe <= 1 && nMach <= 1
        return afalpha(alpha, Re, Mach, cl, cd)
    elseif nMach <= 1
        return afalphaRe(alpha, Re, Mach, cl, cd)
    elseif nRe <= 1
        return afalphaMach(alpha, Re, Mach, cl, cd)
    else
        return afalphaReMach(alpha, Re, Mach, cl, cd)
    end
end

# convenience wrappers
af_from_data(alpha, cl, cd) = af_from_data(alpha, Re=[], Mach=[], cl, cd)



# ---------------------------------



# ------------ BEM core ------------------


"""
(private) residual function
"""
function residual(phi, rotor, section, op)

    # unpack inputs
    r = section.r
    chord = section.chord
    theta = section.theta
    af = section.af
    Rhub = rotor.Rhub
    Rtip = rotor.Rtip
    B = rotor.B
    turbine = rotor.turbine
    pitch = rotor.pitch
    Vx = op.Vx
    Vy = op.Vy
    rho = op.rho
    
    # constants
    sigma_p = B*chord/(2.0*pi*r)
    sphi = sin(phi)
    cphi = cos(phi)

    # angle of attack
    alpha = phi - (theta + pitch)

    # Reynolds number
    W0 = sqrt(Vx^2 + Vy^2)  # ignoring induction, which is generally a very minor difference and only affects Reynolds/Mach number
    Re = rho * W0 * chord / op.mu

    # Mach number
    Mach = W0/op.asound  # also ignoring induction

    # airfoil cl/cd
    if turbine
        cl, cd = af(alpha, Re, Mach)
    else
        cl, cd = af(-alpha, Re, Mach)
        cl *= -1
    end

    # resolve into normal and tangential forces
    cn = cl*cphi + cd*sphi
    ct = cl*sphi - cd*cphi

    # Prandtl's tip and hub loss factor
    factortip = B/2.0*(Rtip - r)/(r*abs(sphi))
    Ftip = 2.0/pi*acos(exp(-factortip))
    factorhub = B/2.0*(r - Rhub)/(Rhub*abs(sphi))
    Fhub = 2.0/pi*acos(exp(-factorhub))
    F = Ftip * Fhub

    # sec parameters
    k = cn*sigma_p/(4.0*F*sphi*sphi)
    kp = ct*sigma_p/(4.0*F*sphi*cphi)

    # # parameters used in Vx=0 and Vy=0 cases
    k0 = cn*sigma_p/(4.0*F*sphi*cphi)
    k0p = ct*sigma_p/(4.0*F*sphi*sphi)

    # --- solve for induced velocities ------
    if isapprox(Vx, 0.0, atol=1e-6)

        u = sign(phi)*k0*Vy
        v = 0.0
        a = 0.0
        ap = 0.0
        R = sin(phi)^2 + sign(phi)*cn*sigma_p/(4.0*F)

    elseif isapprox(Vy, 0.0, atol=1e-6)
        
        u = 0.0
        v = k0p*abs(Vx)
        a = 0.0
        ap = 0.0
        R = sign(Vx)*4*F*sphi*cphi - ct*sigma_p
    
    else

        if phi < 0
            k *= -1
        end

<<<<<<< HEAD
    if isapprox(k, -1.0, atol=1e-6)  # state corresopnds to Vx=0, return any nonzero residual
        return 1.0, Outputs()
    end
=======
        if isapprox(k, -1.0, atol=1e-6)  # state corresopnds to Vx=0, return any nonzero residual
            return 1.0
        end
>>>>>>> 5bebf01f

        if k <= 2.0/3  # momentum region
            a = k/(1 + k)

        else  # empirical region
            g1 = 2.0*F*k - (10.0/9-F)
            g2 = 2.0*F*k - (4.0/3-F)*F
            g3 = 2.0*F*k - (25.0/9-2*F)

            if isapprox(g3, 0.0, atol=1e-6)  # avoid singularity
                a = 1.0 - 1.0/(2.0*sqrt(g2))
            else
                a = (g1 - sqrt(g2)) / g3
            end
        end

        u = a * Vx

<<<<<<< HEAD
    # -------- tangential induction ----------
    if Vx < 0
        kp *= -1
    end

    if isapprox(kp, 1.0, atol=1e-6)  # state corresopnds to Vy=0, return any nonzero residual
        return 1.0, Outputs()
    end
=======
        # -------- tangential induction ----------
        if Vx < 0
            kp *= -1
        end
>>>>>>> 5bebf01f

        if isapprox(kp, 1.0, atol=1e-6)  # state corresopnds to Vy=0, return any nonzero residual
            return 1.0
        end

        ap = kp/(1 - kp)
        v = ap * Vy


        # ------- residual function -------------
        R = sin(phi)/(1 - a) - Vx/Vy*cos(phi)/(1 + ap)
    end


    # ------- loads ---------
    W = sqrt((Vx - u)^2 + (Vy + v)^2)
    Np = cn*0.5*rho*W^2*chord
    Tp = ct*0.5*rho*W^2*chord

    # The BEM methodology applies hub/tip losses to the loads rather than to the velocities.  
    # This is the most common way to implement a BEM, but it means that the raw velocities are misleading 
    # as they do not contain any hub/tip loss corrections.
    # To fix this we compute the effective hub/tip losses that would produce the same thrust/torque.
    # In other words:
    # CT = 4 a (1 - a) F = 4 a G (1 - a G)\n
    # This is solved for G, then multiplied against the wake velocities.
    
    if isapprox(Vx, 0.0, atol=1e-6)
        G = sqrt(F)
    elseif isapprox(Vy, 0.0, atol=1e-6)
        G = F
    else
        G = (1.0 - sqrt(1.0 - 4*a*(1.0 - a)*F))/(2*a)
    end
    u *= G
    v *= G

    if turbine
        return R, Outputs(Np, Tp, a, ap, u, v, phi, alpha, W, cl, cd, cn, ct, F, G)
    else
        return R, Outputs(-Np, -Tp, -a, -ap, -u, -v, phi, -alpha, W, -cl, cd, -cn, -ct, F, G)
    end

end



"""
(private) Find a bracket for the root closest to xmin by subdividing
interval (xmin, xmax) into n intervals.

Returns found, xl, xu.
If found = true a bracket was found between (xl, xu)
"""
function firstbracket(f, xmin, xmax, n, backwardsearch=false)

    xvec = range(xmin, xmax, length=n)
    if backwardsearch  # start from xmax and work backwards
        xvec = reverse(xvec)
    end

    fprev = f(xvec[1])
    for i = 2:n
        fnext = f(xvec[i])
        if fprev*fnext < 0  # bracket found
            if backwardsearch
                return true, xvec[i], xvec[i-1]
            else
                return true, xvec[i-1], xvec[i]
            end
        end
        fprev = fnext
    end

    return false, 0.0, 0.0

end


"""
    solve(rotor, section, op)

Solve the BEM equations for given rotor geometry and operating point.

**Arguments**
- `rotor::Rotor`: rotor properties
- `section::Section`: section properties
- `op::OperatingPoint`: operating point

**Returns**
- `outputs::Outputs`: BEM output data including loads, induction factors, etc.
"""
function solve(rotor, section, op)

    # error handling
    if typeof(section) <: Vector
        error("You passed in an vector for section, but this funciton does not accept an vector.\nProbably you intended to use broadcasting (notice the dot): solve.(Ref(rotor), sections, ops)")
    end

    # parameters
    npts = 20  # number of discretization points to find bracket in residual solve

    # unpack
    Vx = op.Vx
    Vy = op.Vy
    theta = section.theta + rotor.pitch

    # ---- determine quadrants based on case -----
    Vx_is_zero = isapprox(Vx, 0.0, atol=1e-6)
    Vy_is_zero = isapprox(Vy, 0.0, atol=1e-6)

    # quadrants
    epsilon = 1e-6
    q1 = [epsilon, pi/2]
    q2 = [-pi/2, -epsilon]
    q3 = [pi/2, pi-epsilon]
    q4 = [-pi+epsilon, -pi/2]

    if Vx_is_zero && Vy_is_zero
        return Outputs()

    elseif Vx_is_zero

        startfrom90 = false  # start bracket search from 90 deg instead of 0 deg.

        if Vy > 0 && theta > 0
            order = (q1, q2)
        elseif Vy > 0 && theta < 0
            order = (q2, q1)
        elseif Vy < 0 && theta > 0
            order = (q3, q4)
        else  # Vy < 0 && theta < 0
            order = (q4, q3)
        end

    elseif Vy_is_zero

        startfrom90 = true  # start bracket search from 90 deg

        if Vx > 0 && abs(theta) < pi/2
            order = (q1, q3)
        elseif Vx < 0 && abs(theta) < pi/2
            order = (q2, q4)
        elseif Vx > 0 && abs(theta) > pi/2
            order = (q3, q1)
        else  # Vx < 0 && abs(theta) > pi/2
            order = (q4, q2)
        end

    else  # normal case
    

    # for i = 1:nr

        startfrom90 = false

        if Vx > 0 && Vy > 0
            order = (q1, q2, q3, q4)
        elseif Vx < 0 && Vy > 0
            order = (q2, q1, q4, q3)
        elseif Vx > 0 && Vy < 0
            order = (q3, q4, q1, q2)
        else  # Vx[i] < 0 && Vy[i] < 0
            order = (q4, q3, q2, q1)
        end

    end

        

    # ----- solve residual function ------

    

    # # wrapper to residual function to accomodate format required by fzero
    R(phi) = residual(phi, rotor, section, op)[1]

    success = false
    for j = 1:length(order)  # quadrant orders.  In most cases it should find root in first quadrant searched.
        phimin, phimax = order[j]

        # check to see if it would be faster to reverse the bracket search direction
        backwardsearch = false
        if !startfrom90
            if phimin == -pi/2 || phimax == -pi/2  # q2 or q4
                backwardsearch = true
            end
        else
            if phimax == pi/2  # q1
                backwardsearch = true
            end
        end
        
        # force to dual numbers if necessary
        phimin = phimin*one(section.chord)
        phimax = phimax*one(section.chord)

        # find bracket
        success, phiL, phiU = firstbracket(R, phimin, phimax, npts, backwardsearch)

        # once bracket is found, solve root finding problem and compute loads
        if success

            phistar = FLOWMath.brent(R, phiL, phiU)
            _, outputs = residual(phistar, rotor, section, op)
            return outputs
        end    
    end    

    # it shouldn't get to this point.  if it does it means no solution was found
    # it will return empty outputs
    # alternatively, one could increase npts and try again
    
    @warn "no solution found for this section"
    return Outputs()
end



# ------------ inflow ------------------



"""
    simple_op(Vinf, Omega, r, rho, mu=1.0, asound=1.0, precone=0.0)

Uniform inflow through rotor.  Returns an Inflow object.

**Arguments**
- `Vinf::Float`: freestream speed (m/s)
- `Omega::Float`: rotation speed (rad/s)
- `r::Float`: radial location where inflow is computed (m)
- `rho::Float`: air density (kg/m^3)
- `mu::Float`: air viscosity (Pa * s)
- `asounnd::Float`: air speed of sound (m/s)
- `precone::Float`: precone angle (rad)
"""
function simple_op(Vinf, Omega, r, rho; mu=one(rho), asound=one(rho), precone=zero(Vinf))
    # TODO: change this to keyword args in #master

    # error handling
    if typeof(r) <: Vector
        error("You passed in an vector for r, but this function does not accept an vector.\nProbably you intended to use broadcasting")
    end

    Vx = Vinf * cos(precone) 
    Vy = Omega * r * cos(precone)

    return OperatingPoint(Vx, Vy, rho, mu, asound)

end


"""
    windturbine_op(Vhub, Omega, pitch, r, precone, yaw, tilt, azimuth, hubHt, shearExp, rho, mu=1.0, asound=1.0)

Compute relative wind velocity components along blade accounting for inflow conditions
and orientation of turbine.  See Documentation for angle definitions.

**Arguments**
- `Vhub::Float64`: freestream speed at hub (m/s)
- `Omega::Float64`: rotation speed (rad/s)
- `r::Float64`: radial location where inflow is computed (m)
- `precone::Float64`: precone angle (rad)
- `yaw::Float64`: yaw angle (rad)
- `tilt::Float64`: tilt angle (rad)
- `azimuth::Float64`: azimuth angle to evaluate at (rad)
- `hubHt::Float64`: hub height (m) - used for shear
- `shearExp::Float64`: power law shear exponent
- `rho::Float64`: air density (kg/m^3)
- `mu::Float64`: air viscosity (Pa * s)
- `asound::Float64`: air speed of sound (m/s)
"""
function windturbine_op(Vhub, Omega, r, precone, yaw, tilt, azimuth, hubHt, shearExp, rho, mu=1.0, asound=1.0)

    sy = sin(yaw)
    cy = cos(yaw)
    st = sin(tilt)
    ct = cos(tilt)
    sa = sin(azimuth)
    ca = cos(azimuth)
    sc = sin(precone)
    cc = cos(precone)

    # coordinate in azimuthal coordinate system
    x_az = -r*sin(precone)
    z_az = r*cos(precone)
    y_az = 0.0  # could omit (the more general case allows for presweep so this is nonzero)

    # get section heights in wind-aligned coordinate system
    heightFromHub = (y_az*sa + z_az*ca)*ct - x_az*st

    # velocity with shear
    V = Vhub*(1 + heightFromHub/hubHt)^shearExp

    # transform wind to blade c.s.
    Vwind_x = V * ((cy*st*ca + sy*sa)*sc + cy*ct*cc)
    Vwind_y = V * (cy*st*sa - sy*ca)

    # wind from rotation to blade c.s.
    Vrot_x = -Omega*y_az*sc
    Vrot_y = Omega*z_az

    # total velocity
    Vx = Vwind_x + Vrot_x
    Vy = Vwind_y + Vrot_y

    # operating point
    return OperatingPoint(Vx, Vy, rho, mu, asound)

end

# -------------------------------------


# -------- convenience methods ------------

"""
    thrusttorque(rotor, sections, outputs::Vector{Outputs{TF}}) where TF

integrate the thrust/torque across the blade, 
including 0 loads at hub/tip, using a trapezoidal rule.

**Arguments**
- `rotor::Rotor`: rotor object
- `sections::Vector{Section}`: rotor object
- `outputs::Vector{Outputs}`: output data along blade

**Returns**
- `T::Float64`: thrust (along x-dir see Documentation).
- `Q::Float64`: torque (along x-dir see Documentation).
"""
# function thrusttorque(rotor, sections, outputs)
function thrusttorque(rotor, sections, outputs::Vector{Outputs{TF}}) where TF

    # add hub/tip for complete integration.  loads go to zero at hub/tip.
    rfull = [rotor.Rhub; sections.r; rotor.Rtip]
    Npfull = [0.0; outputs.Np; 0.0]
    Tpfull = [0.0; outputs.Tp; 0.0]

    # integrate Thrust and Torque (trapezoidal)
    thrust = Npfull*cos(rotor.precone)
    torque = Tpfull.*rfull*cos(rotor.precone)

    T = rotor.B * FLOWMath.trapz(rfull, thrust)
    Q = rotor.B * FLOWMath.trapz(rfull, torque)

    return T, Q
end


"""
    thrusttorque(rotor, sections, outputs::Array{Outputs{TF}, 2}) where TF

Integrate the thrust/torque across the blade given an array of output data.
Generally used for azimuthal averaging of thrust/torque.
`outputs[i, j]` corresponds to `sections[i], azimuth[j]`.  Integrates across azimuth
"""
function thrusttorque(rotor, sections, outputs::Matrix{Outputs{TF}}) where TF

    T = 0.0
    Q = 0.0
    nr, naz = size(outputs)

    for j = 1:naz
        Tsub, Qsub = thrusttorque(rotor, sections, outputs[:, j])
        T += Tsub / naz
        Q += Qsub / naz
    end

    return T, Q
end




"""
    nondim(T, Q, Vhub, Omega, rho, rotor)

Nondimensionalize the outputs.

**Arguments**
- `T::Float64`: thrust (N)
- `Q::Float64`: torque (N-m)
- `Vhub::Float64`: hub speed used in turbine normalization (m/s)
- `Omega::Float64`: rotation speed used in propeller normalization (rad/s)
- `rho::Float64`: air density (kg/m^3)
- `rotor::Rotor`: rotor object

**Returns**

if windturbine
- `CP::Float64`: power coefficient
- `CT::Float64`: thrust coefficient
- `CQ::Float64`: torque coefficient

if propeller
- `eff::Float64`: efficiency
- `CT::Float64`: thrust coefficient
- `CQ::Float64`: torque coefficient
"""
function nondim(T, Q, Vhub, Omega, rho, rotor)

    P = Q * Omega
    Rp = rotor.Rtip*cos(rotor.precone)

    if rotor.turbine  # wind turbine normalizations

        q = 0.5 * rho * Vhub^2
        A = pi * Rp^2

        CP = P / (q * A * Vhub)
        CT = T / (q * A)
        CQ = Q / (q * Rp * A)

        return CP, CT, CQ

    else  # propeller

        n = Omega/(2*pi)
        Dp = 2*Rp

        if T < 0
            eff = 0.0  # creating drag not thrust
        else
            eff = T*Vhub/P
        end
        CT = T / (rho * n^2 * Dp^4)
        CQ = Q / (rho * n^2 * Dp^5)

        return eff, CT, CQ

    # elseif rotortype == "helicopter"

    #     A = pi * Rp^2

    #     CT = T / (rho * A * (Omega*Rp)^2)
    #     CP = P / (rho * A * (Omega*Rp)^3)
    #     FM = CT^(3/2)/(sqrt(2)*CP)

    #     return FM, CT, CP
    end

end


end  # module<|MERGE_RESOLUTION|>--- conflicted
+++ resolved
@@ -508,15 +508,9 @@
             k *= -1
         end
 
-<<<<<<< HEAD
-    if isapprox(k, -1.0, atol=1e-6)  # state corresopnds to Vx=0, return any nonzero residual
-        return 1.0, Outputs()
-    end
-=======
         if isapprox(k, -1.0, atol=1e-6)  # state corresopnds to Vx=0, return any nonzero residual
             return 1.0
         end
->>>>>>> 5bebf01f
 
         if k <= 2.0/3  # momentum region
             a = k/(1 + k)
@@ -535,21 +529,10 @@
 
         u = a * Vx
 
-<<<<<<< HEAD
-    # -------- tangential induction ----------
-    if Vx < 0
-        kp *= -1
-    end
-
-    if isapprox(kp, 1.0, atol=1e-6)  # state corresopnds to Vy=0, return any nonzero residual
-        return 1.0, Outputs()
-    end
-=======
         # -------- tangential induction ----------
         if Vx < 0
             kp *= -1
         end
->>>>>>> 5bebf01f
 
         if isapprox(kp, 1.0, atol=1e-6)  # state corresopnds to Vy=0, return any nonzero residual
             return 1.0
