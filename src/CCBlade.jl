#=
Author: Andrew Ning

A general blade element momentum (BEM) method for propellers/fans and turbines.

Some unique features:
- a simple yet very robust solution method ideal for use with optimization
- designed for compatibility with algorithmic differentiation tools
- allows for arbitrary inflow conditions, including reversed flow, hover, etc.
- convenience methods for common wind turbine inflow scenarios

=#

module CCBlade


import FLOWMath

export Rotor, Section, OperatingPoint, Outputs
export af_from_files, af_from_data
export simple_op, windturbine_op
export solve, thrusttorque, nondim


include("airfoils.jl")  # all the code related to airfoil data
include("corrections.jl")  # correction methods (Mach, Re, rotation, tip loss)

# --------- structs -------------

"""
    Rotor(Rhub, Rtip, B; precone=0.0, flipcamber=false, negateoutputs=false)

Scalar parameters defining the rotor.  

**Arguments**
- `Rhub::Float64`: hub radius (along blade length)
- `Rtip::Float64`: tip radius (along blade length)
- `B::Int64`: number of blades
- `precone::Float64`: precone angle
- `flipcamber::Bool`: true if flip airfoil camber as would typically be desired for turbine operation.
- `negateoutputs::Bool`: true if you want to negate the outputs as would be convention for turbines
- `MachC::MachCorrection`: correction method for Mach number
- `ReC::ReCorrection`: correction method for Reynolds number
- `rotationC::RotationCorrection`: correction method for blade rotation
- `tipC::TipCorrection`: correction method for hub/tip loss
"""
struct Rotor{TF, TI, TB}

    Rhub::TF
    Rtip::TF
    B::TI
    precone::TF
    flipcamber::TB
    negateoutputs::TB
    MachC::MachCorrection
    ReC::ReCorrection
    rotationC::RotationCorrection
    tipC::TipCorrection
end

# convenience constructor with keyword parameters
Rotor(Rhub, Rtip, B; precone=0.0, flipcamber=false, negateoutputs=false, MachC=NoMachCorrection(), 
    ReC=NoReCorrection(), rotationC=NoRotationCorrection(), tipC=Prandtl()) = Rotor(Rhub, Rtip, 
    B, precone, flipcamber, negateoutputs, MachC, ReC, rotationC, tipC)


"""
    Section(r, chord, theta, af)

Define sectional properties for one station along rotor
    
**Arguments**
- `r::Float64`: radial location along blade (`Rhub < r < Rtip`)
- `chord::Float64`: corresponding local chord length
- `theta::Float64`: corresponding twist angle (radians)
- `af::function`: a function of the form: `cl, cd = af(alpha, Re, Mach)`
"""
struct Section{TF1, TF2, TF3, TAF}
    
    r::TF1  # different types b.c. of dual numbers.  often r is fixed, while chord/theta vary.
    chord::TF2
    theta::TF3
    af::TAF

end


# convenience function to access fields within an array of structs
function Base.getproperty(obj::Vector{Section{TF1, TF2, TF3, TAF}}, sym::Symbol) where {TF1, TF2, TF3, TAF}
    return getfield.(obj, sym)
end


"""
    OperatingPoint(Vx, Vy, rho, pitch=0.0, mu=1.0, asound=1.0)

Operation point for a rotor.  
The x direction is the axial direction, and y direction is the tangential direction in the rotor plane.  
See Documentation for more detail on coordinate systems.
Vx and Vy vary radially at same locations as `r` in the rotor definition.

**Arguments**
- `Vx::Float64`: velocity in x-direction along blade
- `Vy::Float64`: velocity in y-direction along blade
- `pitch::Float64`: pitch angle (radians)
- `rho::Float64`: fluid density
- `mu::Float64`: fluid dynamic viscosity (unused if Re not included in airfoil data)
- `asound::Float64`: fluid speed of sound (unused if Mach not included in airfoil data)
"""
struct OperatingPoint{TF, TF2}
    Vx::TF
    Vy::TF
    rho::TF2  # different type to accomodate ReverseDiff
    pitch::TF2  
    mu::TF2
    asound::TF2
end

# convenience constructor when Re and Mach are not used.
OperatingPoint(Vx, Vy, rho) = OperatingPoint(Vx, Vy, rho, zero(rho), one(rho), one(rho)) 

# convenience function to access fields within an array of structs
function Base.getproperty(obj::Vector{OperatingPoint{TF, TF2}}, sym::Symbol) where {TF, TF2}
    return getfield.(obj, sym)
end


"""
    Outputs(Np, Tp, a, ap, u, v, phi, alpha, W, cl, cd, cn, ct, F, G)

Outputs from the BEM solver along the radius.

**Arguments**
- `Np::Vector{Float64}`: normal force per unit length
- `Tp::Vector{Float64}`: tangential force per unit length
- `a::Vector{Float64}`: axial induction factor
- `ap::Vector{Float64}`: tangential induction factor
- `u::Vector{Float64}`: axial induced velocity
- `v::Vector{Float64}`: tangential induced velocity
- `phi::Vector{Float64}`: inflow angle
- `alpha::Vector{Float64}`: angle of attack
- `W::Vector{Float64}`: inflow velocity
- `cl::Vector{Float64}`: lift coefficient
- `cd::Vector{Float64}`: drag coefficient
- `cn::Vector{Float64}`: normal force coefficient
- `ct::Vector{Float64}`: tangential force coefficient
- `F::Vector{Float64}`: hub/tip loss correction
- `G::Vector{Float64}`: effective hub/tip loss correction for induced velocities: `u = Vx * a * G, v = Vy * ap * G`
"""
struct Outputs{TF}

    Np::TF
    Tp::TF
    a::TF
    ap::TF
    u::TF
    v::TF
    phi::TF
    alpha::TF
    W::TF
    cl::TF
    cd::TF
    cn::TF
    ct::TF
    F::TF
    G::TF

end

# convenience constructor to initialize
Outputs() = Outputs(0.0, 0.0, 0.0, 0.0, 0.0, 0.0, 0.0, 0.0, 0.0, 0.0, 0.0, 0.0, 0.0, 0.0, 0.0)

# convenience function to access fields within an array of structs
function Base.getproperty(obj::Vector{Outputs{TF}}, sym::Symbol) where TF
    return getfield.(obj, sym)
end


# -------------------------------




# ------------ BEM core ------------------

"""
(private) residual function
"""
function residual(phi, rotor, section, op)

    # unpack inputs
    r = section.r
    chord = section.chord
    theta = section.theta
    af = section.af

    Rhub = rotor.Rhub
    Rtip = rotor.Rtip
    B = rotor.B
    
    Vx = op.Vx
    Vy = op.Vy
    rho = op.rho
    pitch = op.pitch
    
    # constants
    sigma_p = B*chord/(2.0*pi*r)
    sphi = sin(phi)
    cphi = cos(phi)

    # angle of attack
    alpha = (theta + pitch) - phi

    # Reynolds/Mach number
    W0 = sqrt(Vx^2 + Vy^2)  # ignoring induction, which is generally a very minor difference and only affects Reynolds/Mach number
    Re = rho * W0 * chord / op.mu
    Mach = W0/op.asound  # also ignoring induction

    # airfoil cl/cd
    if rotor.flipcamber
        cl, cd = af(-alpha, Re, Mach)
        cl *= -1
    else
        cl, cd = af(alpha, Re, Mach)
    end

    # airfoil corrections
    cl, cd = machcorrection(rotor.MachC, cl, cd, Mach)
    cl, cd = recorrection(rotor.ReC, cl, cd, Re)
    cl, cd = rotationcorrection(rotor.rotationC, cl, cd, chord/r, r/Rtip, Vy/Vx*Rtip/r, alpha, m, alpha0, phi)

    # resolve into normal and tangential forces
    cn = cl*cphi - cd*sphi
    ct = cl*sphi + cd*cphi

    # hub/tip loss
    F = tiplossfactor(rotor.tipC, r, Rhub, Rtip, phi, B)   

    # sec parameters
    k = cn*sigma_p/(4.0*F*sphi*sphi)
    kp = ct*sigma_p/(4.0*F*sphi*cphi)

    # --- solve for induced velocities ------
    if isapprox(Vx, 0.0, atol=1e-6)

        u = sign(phi)*kp*cn/ct*Vy
        v = zero(phi)
        a = zero(phi)
        ap = zero(phi)
        R = sign(phi) - k

    elseif isapprox(Vy, 0.0, atol=1e-6)
        
        u = zero(phi)
        v = k*ct/cn*abs(Vx)
        a = zero(phi)
        ap = zero(phi)
        R = sign(Vx) + kp
    
    else

        if phi < 0
            k *= -1
        end

        if isapprox(k, 1.0, atol=1e-6)  # state corresopnds to Vx=0, return any nonzero residual
            return 1.0, Outputs()
        end

        if k >= -2.0/3  # momentum region
            a = k/(1 - k)

        else  # empirical region
            g1 = F*(2*k - 1) + 10.0/9
            g2 = F*(F - 2*k - 4.0/3)
            g3 = 2*F*(1 - k) - 25.0/9

            if isapprox(g3, 0.0, atol=1e-6)  # avoid singularity
                a = 1.0/(2.0*sqrt(g2)) - 1
            else
                a = (g1 + sqrt(g2)) / g3
            end
        end

        u = a * Vx

        # -------- tangential induction ----------
        if Vx < 0
            kp *= -1
        end

        if isapprox(kp, -1.0, atol=1e-6)  # state corresopnds to Vy=0, return any nonzero residual
            return 1.0, Outputs()
        end

        ap = kp/(1 + kp)
        v = ap * Vy


        # ------- residual function -------------
        R = sin(phi)/(1 + a) - Vx/Vy*cos(phi)/(1 - ap)
    end


    # ------- loads ---------
    W = sqrt((Vx + u)^2 + (Vy - v)^2)
    Np = cn*0.5*rho*W^2*chord
    Tp = ct*0.5*rho*W^2*chord

    # The BEM methodology applies hub/tip losses to the loads rather than to the velocities.  
    # This is the most common way to implement a BEM, but it means that the raw velocities are misleading 
    # as they do not contain any hub/tip loss corrections.
    # To fix this we compute the effective hub/tip losses that would produce the same thrust/torque.
    # In other words:
    # CT = 4 a (1 + a) F = 4 a G (1 + a G)\n
    # This is solved for G, then multiplied against the wake velocities.
    
    if isapprox(Vx, 0.0, atol=1e-6)
        G = sqrt(F)
    elseif isapprox(Vy, 0.0, atol=1e-6)
        G = F
    else
        G = (-1.0 + sqrt(1.0 + 4*a*(1.0 + a)*F))/(2*a)
    end
    u *= G
    v *= G

    if rotor.negateoutputs
        return R, Outputs(-Np, -Tp, -a, -ap, -u, -v, phi, -alpha, W, -cl, cd, -cn, -ct, F, G)
    else
        return R, Outputs(Np, Tp, a, ap, u, v, phi, alpha, W, cl, cd, cn, ct, F, G)
    end

end




"""
(private) Find a bracket for the root closest to xmin by subdividing
interval (xmin, xmax) into n intervals.

Returns found, xl, xu.
If found = true a bracket was found between (xl, xu)
"""
function firstbracket(f, xmin, xmax, n, backwardsearch=false)

    xvec = range(xmin, xmax, length=n)
    if backwardsearch  # start from xmax and work backwards
        xvec = reverse(xvec)
    end

    fprev = f(xvec[1])
    for i = 2:n
        fnext = f(xvec[i])
        if fprev*fnext < 0  # bracket found
            if backwardsearch
                return true, xvec[i], xvec[i-1]
            else
                return true, xvec[i-1], xvec[i]
            end
        end
        fprev = fnext
    end

    return false, 0.0, 0.0
end


"""
    solve(rotor, section, op)

Solve the BEM equations for given rotor geometry and operating point.

**Arguments**
- `rotor::Rotor`: rotor properties
- `section::Section`: section properties
- `op::OperatingPoint`: operating point

**Returns**
- `outputs::Outputs`: BEM output data including loads, induction factors, etc.
"""
function solve(rotor, section, op)

    # error handling
    if typeof(section) <: Vector
        error("You passed in an vector for section, but this funciton does not accept an vector.\nProbably you intended to use broadcasting (notice the dot): solve.(Ref(rotor), sections, ops)")
    end

    # check if we are at hub/tip
    if isapprox(section.r, rotor.Rhub, atol=1e-6) || isapprox(section.r, rotor.Rtip, atol=1e-6)
        return Outputs()  # no loads at hub/tip
    end

    # parameters
    npts = 10  # number of discretization points to find bracket in residual solve

    # unpack
    Vx = op.Vx
    Vy = op.Vy
    theta = section.theta + op.pitch

    # ---- determine quadrants based on case -----
    Vx_is_zero = isapprox(Vx, 0.0, atol=1e-6)
    Vy_is_zero = isapprox(Vy, 0.0, atol=1e-6)

    # quadrants
    epsilon = 1e-6
    q1 = [epsilon, pi/2]
    q2 = [-pi/2, -epsilon]
    q3 = [pi/2, pi-epsilon]
    q4 = [-pi+epsilon, -pi/2]

    if Vx_is_zero && Vy_is_zero
        return Outputs()

    elseif Vx_is_zero

        startfrom90 = false  # start bracket at 0 deg.

        if Vy > 0 && theta > 0
            order = (q1, q2)
        elseif Vy > 0 && theta < 0
            order = (q2, q1)
        elseif Vy < 0 && theta > 0
            order = (q3, q4)
        else  # Vy < 0 && theta < 0
            order = (q4, q3)
        end

    elseif Vy_is_zero

        startfrom90 = true  # start bracket search from 90 deg

        if Vx > 0 && abs(theta) < pi/2
            order = (q1, q3)
        elseif Vx < 0 && abs(theta) < pi/2
            order = (q2, q4)
        elseif Vx > 0 && abs(theta) > pi/2
            order = (q3, q1)
        else  # Vx < 0 && abs(theta) > pi/2
            order = (q4, q2)
        end

    else  # normal case

        startfrom90 = false

        if Vx > 0 && Vy > 0
            order = (q1, q2, q3, q4)
        elseif Vx < 0 && Vy > 0
            order = (q2, q1, q4, q3)
        elseif Vx > 0 && Vy < 0
            order = (q3, q4, q1, q2)
        else  # Vx[i] < 0 && Vy[i] < 0
            order = (q4, q3, q2, q1)
        end

    end

        

    # ----- solve residual function ------

    # # wrapper to residual function to accomodate format required by fzero
    R(phi) = residual(phi, rotor, section, op)[1]

    success = false
    for j = 1:length(order)  # quadrant orders.  In most cases it should find root in first quadrant searched.
        phimin, phimax = order[j]

        # check to see if it would be faster to reverse the bracket search direction
        backwardsearch = false
        if !startfrom90
            if phimin == -pi/2 || phimax == -pi/2  # q2 or q4
                backwardsearch = true
            end
        else
            if phimax == pi/2  # q1
                backwardsearch = true
            end
        end
        
        # force to dual numbers if necessary
        phimin = phimin*one(section.chord)
        phimax = phimax*one(section.chord)

        # find bracket
        success, phiL, phiU = firstbracket(R, phimin, phimax, npts, backwardsearch)

        # once bracket is found, solve root finding problem and compute loads
        if success
<<<<<<< HEAD
=======

>>>>>>> f6484aea
            phistar, _ = FLOWMath.brent(R, phiL, phiU)
            _, outputs = residual(phistar, rotor, section, op)
            return outputs
        end    
    end    

    # it shouldn't get to this point.  if it does it means no solution was found
    # it will return empty outputs
    # alternatively, one could increase npts and try again
    
    @warn "Invalid data (likely) for this section.  Zero loading assumed."
    return Outputs()
end



# ------------ inflow ------------------



"""
    simple_op(Vinf, Omega, r, rho; pitch=0.0, mu=1.0, asound=1.0, precone=0.0)

Uniform inflow through rotor.  Returns an Inflow object.

**Arguments**
- `Vinf::Float`: freestream speed (m/s)
- `Omega::Float`: rotation speed (rad/s)
- `r::Float`: radial location where inflow is computed (m)
- `pitch::Float`: pitch angle (rad)
- `rho::Float`: air density (kg/m^3)
- `mu::Float`: air viscosity (Pa * s)
- `asounnd::Float`: air speed of sound (m/s)
- `precone::Float`: precone angle (rad)
"""
function simple_op(Vinf, Omega, r, rho; pitch=zero(rho), mu=one(rho), asound=one(rho), precone=zero(Vinf))

    # error handling
    if typeof(r) <: Vector
        error("You passed in an vector for r, but this function does not accept an vector.\nProbably you intended to use broadcasting")
    end

    Vx = Vinf * cos(precone) 
    Vy = Omega * r * cos(precone)

    return OperatingPoint(Vx, Vy, rho, pitch, mu, asound)

end


"""
    windturbine_op(Vhub, Omega, pitch, r, precone, yaw, tilt, azimuth, hubHt, shearExp, rho, mu=1.0, asound=1.0)

Compute relative wind velocity components along blade accounting for inflow conditions
and orientation of turbine.  See Documentation for angle definitions.

**Arguments**
- `Vhub::Float64`: freestream speed at hub (m/s)
- `Omega::Float64`: rotation speed (rad/s)
- `pitch::Float64`: pitch angle (rad)
- `r::Float64`: radial location where inflow is computed (m)
- `precone::Float64`: precone angle (rad)
- `yaw::Float64`: yaw angle (rad)
- `tilt::Float64`: tilt angle (rad)
- `azimuth::Float64`: azimuth angle to evaluate at (rad)
- `hubHt::Float64`: hub height (m) - used for shear
- `shearExp::Float64`: power law shear exponent
- `rho::Float64`: air density (kg/m^3)
- `mu::Float64`: air viscosity (Pa * s)
- `asound::Float64`: air speed of sound (m/s)
"""
function windturbine_op(Vhub, Omega, pitch, r, precone, yaw, tilt, azimuth, hubHt, shearExp, rho, mu=1.0, asound=1.0)

    sy = sin(yaw)
    cy = cos(yaw)
    st = sin(tilt)
    ct = cos(tilt)
    sa = sin(azimuth)
    ca = cos(azimuth)
    sc = sin(precone)
    cc = cos(precone)

    # coordinate in azimuthal coordinate system
    x_az = -r*sin(precone)
    z_az = r*cos(precone)
    y_az = 0.0  # could omit (the more general case allows for presweep so this is nonzero)

    # get section heights in wind-aligned coordinate system
    heightFromHub = (y_az*sa + z_az*ca)*ct - x_az*st

    # velocity with shear
    V = Vhub*(1 + heightFromHub/hubHt)^shearExp

    # transform wind to blade c.s.
    Vwind_x = V * ((cy*st*ca + sy*sa)*sc + cy*ct*cc)
    Vwind_y = V * (cy*st*sa - sy*ca)

    # wind from rotation to blade c.s.
    Vrot_x = -Omega*y_az*sc
    Vrot_y = Omega*z_az

    # total velocity
    Vx = Vwind_x + Vrot_x
    Vy = Vwind_y + Vrot_y

    # operating point
    return OperatingPoint(Vx, Vy, rho, pitch, mu, asound)

end

# -------------------------------------


# -------- convenience methods ------------

"""
    thrusttorque(rotor, sections, outputs::Vector{Outputs{TF}}) where TF

integrate the thrust/torque across the blade, 
including 0 loads at hub/tip, using a trapezoidal rule.

**Arguments**
- `rotor::Rotor`: rotor object
- `sections::Vector{Section}`: rotor object
- `outputs::Vector{Outputs}`: output data along blade

**Returns**
- `T::Float64`: thrust (along x-dir see Documentation).
- `Q::Float64`: torque (along x-dir see Documentation).
"""
# function thrusttorque(rotor, sections, outputs)
function thrusttorque(rotor, sections, outputs::Vector{Outputs{TF}}) where TF

    # add hub/tip for complete integration.  loads go to zero at hub/tip.
    rfull = [rotor.Rhub; sections.r; rotor.Rtip]
    Npfull = [0.0; outputs.Np; 0.0]
    Tpfull = [0.0; outputs.Tp; 0.0]

    # integrate Thrust and Torque (trapezoidal)
    thrust = Npfull*cos(rotor.precone)
    torque = Tpfull.*rfull*cos(rotor.precone)

    T = rotor.B * FLOWMath.trapz(rfull, thrust)
    Q = rotor.B * FLOWMath.trapz(rfull, torque)

    return T, Q
end


"""
    thrusttorque(rotor, sections, outputs::Array{Outputs{TF}, 2}) where TF

Integrate the thrust/torque across the blade given an array of output data.
Generally used for azimuthal averaging of thrust/torque.
`outputs[i, j]` corresponds to `sections[i], azimuth[j]`.  Integrates across azimuth
"""
function thrusttorque(rotor, sections, outputs::Matrix{Outputs{TF}}) where TF

    T = 0.0
    Q = 0.0
    nr, naz = size(outputs)

    for j = 1:naz
        Tsub, Qsub = thrusttorque(rotor, sections, outputs[:, j])
        T += Tsub / naz
        Q += Qsub / naz
    end

    return T, Q
end



"""
    nondim(T, Q, Vhub, Omega, rho, rotor)

Nondimensionalize the outputs.

**Arguments**
- `T::Float64`: thrust (N)
- `Q::Float64`: torque (N-m)
- `Vhub::Float64`: hub speed used in turbine normalization (m/s)
- `Omega::Float64`: rotation speed used in propeller normalization (rad/s)
- `rho::Float64`: air density (kg/m^3)
- `rotor::Rotor`: rotor object
- `type::String`: normalization type

**Returns**

if type == "windturbine"
- `CP::Float64`: power coefficient
- `CT::Float64`: thrust coefficient
- `CQ::Float64`: torque coefficient

if type == "propeller"
- `eff::Float64`: efficiency
- `CT::Float64`: thrust coefficient
- `CQ::Float64`: torque coefficient

if type == "helicopter"
- `FM::Float64`: figure of merit
- `CT::Float64`: thrust coefficient
- `CQ or CP::Float64`: torque/power coefficient (they are identical)
"""
function nondim(T, Q, Vhub, Omega, rho, rotor, type)

    P = Q * Omega
    Rp = rotor.Rtip*cos(rotor.precone)

    if type == "windturbine"  # wind turbine normalizations

        q = 0.5 * rho * Vhub^2
        A = pi * Rp^2

        CP = P / (q * A * Vhub)
        CT = T / (q * A)
        CQ = Q / (q * Rp * A)

        return CP, CT, CQ

    elseif type == "propeller"

        n = Omega/(2*pi)
        Dp = 2*Rp

        if T < 0
            eff = 0.0  # creating drag not thrust
        else
            eff = T*Vhub/P
        end
        CT = T / (rho * n^2 * Dp^4)
        CQ = Q / (rho * n^2 * Dp^5)

        return eff, CT, CQ

    elseif type == "helicopter"

        A = pi * Rp^2

        CT = T / (rho * A * (Omega*Rp)^2)
        CP = P / (rho * A * (Omega*Rp)^3)  # note that CQ = CP
        FM = CT^(3.0/2)/(sqrt(2)*CP)

        return FM, CT, CP
    end

end


end  # module<|MERGE_RESOLUTION|>--- conflicted
+++ resolved
@@ -490,10 +490,6 @@
 
         # once bracket is found, solve root finding problem and compute loads
         if success
-<<<<<<< HEAD
-=======
-
->>>>>>> f6484aea
             phistar, _ = FLOWMath.brent(R, phiL, phiU)
             _, outputs = residual(phistar, rotor, section, op)
             return outputs
