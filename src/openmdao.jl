import Base.convert
using PyCall
using OpenMDAO
using LinearAlgebra: norm

struct CCBladeResidualComp <: OpenMDAO.AbstractImplicitComp
    num_nodes
    num_radial
    af
    B
    turbine
    debug_print
    rotors
    sections
    inflows
    # inputs
    # outputs
    # partials
end

<<<<<<< HEAD
convert(::Type{CCBladeResidualComp}, po::PyObject) = CCBladeResidualComp(
    po.num_nodes, po.num_radial, po.af, po.B, po.turbine, po.debug_print,
    po.rotors, po.sections, po.inflows,
    po.inputs, po.outputs, po.partials)
=======
# convert(::Type{CCBladeResidualComp}, po::PyObject) = CCBladeResidualComp(
#     po.num_nodes, po.num_radial, po.af, po.B, po.turbine, po.debug_print,
#     po.rotor, po.sections, po.inflows,
#     po.inputs, po.outputs, po.partials)
>>>>>>> c5d98957

function CCBladeResidualComp(; num_nodes, num_radial, af, B, turbine, debug_print)
    # Check if the airfoil interpolation passed is a num_radial-length array.
    try
        num_af = length(af)
        if num_af == num_radial
            af = reshape(af, 1, num_radial)
        else
            throw(DomainError("af has length $num_af, but should have length $num_radial"))
        end
    catch e
        if isa(e, MethodError)
            # af is not an array of stuff, so assume it's just a single
            # function, and make it have shape (num_nodes, num_radial).
            af = fill(af, 1, num_radial)
        else
            # Some other error happened, so rethrow it.
            rethrow(e)
        end
    end

    rotor = Rotor(0., 1., B, turbine, 0.)

    r = fill(1., 1, num_radial)
    chord = fill(1., 1, num_radial)
    theta = fill(1., 1, num_radial)
    sections = Section.(r, chord, theta, af)

    Vx = fill(1., num_nodes, num_radial)
    Vy = fill(1., num_nodes, num_radial)
    rho = fill(1., num_nodes, 1)
    mu = fill(1., num_nodes, 1)
    asound = fill(1., num_nodes, 1)
    inflows = Inflow.(Vx, Vy, rho, mu, asound)

    return CCBladeResidualComp(num_nodes, num_radial, af, B, turbine, debug_print, rotor, sections, inflows)
end

function OpenMDAO.setup(self::CCBladeResidualComp)
    # Putting these two lines at the top level of this file doesn't work:
    # get_rows_cols will be a "Null" PyObject, and then the first call to
    # get_rows_cols will give a nasty segfault.
    pyccblade = pyimport("ccblade.ccblade_jl")
    get_rows_cols = pyccblade.get_rows_cols

    num_nodes = self.num_nodes
    num_radial = self.num_radial

    input_data = [
        VarData("r", [num_nodes, num_radial], 1., "m")
        VarData("chord", [num_nodes, num_radial], 1., "m")
        VarData("theta", [num_nodes, num_radial], 1., "rad")
        VarData("Vx", [num_nodes, num_radial], 1., "m/s")
        VarData("Vy", [num_nodes, num_radial], 1., "m/s")
        VarData("rho", [num_nodes, 1], 1., "kg/m**3")
        VarData("mu", [num_nodes, 1], 1., "N/m**2*s")
        VarData("asound", [num_nodes, 1], 1., "m/s")
        VarData("Rhub", [num_nodes, 1], 1., "m")
        VarData("Rtip", [num_nodes, 1], 1., "m")
        VarData("precone", [num_nodes, 1], 1., "rad")]

    output_data = [
        VarData("phi", [num_nodes, num_radial], 1., "rad"),
        VarData("Np", [num_nodes, num_radial], 1., "N/m"),
        VarData("Tp", [num_nodes, num_radial], 1., "N/m"),
        VarData("a", [num_nodes, num_radial], 1.),
        VarData("ap", [num_nodes, num_radial], 1.),
        VarData("u", [num_nodes, num_radial], 1., "m/s"),
        VarData("v", [num_nodes, num_radial], 1., "m/s"),
        VarData("W", [num_nodes, num_radial], 1., "m/s"),
        VarData("cl", [num_nodes, num_radial], 1.),
        VarData("cd", [num_nodes, num_radial], 1.),
        VarData("F", [num_nodes, num_radial], 1.)]

    partials_data = Vector{PartialsData}()

    of_names = ["phi", "Np", "Tp", "a", "ap", "u", "v", "W", "cl", "cd", "F"]

    rows, cols = get_rows_cols(
        of_shape=(num_nodes, num_radial), of_ss="ij",
        wrt_shape=(num_nodes,), wrt_ss="i")
    for name in of_names
        push!(partials_data, PartialsData(name, "Rhub", rows=rows, cols=cols))
        push!(partials_data, PartialsData(name, "Rtip", rows=rows, cols=cols))
        push!(partials_data, PartialsData(name, "precone", rows=rows, cols=cols))
        push!(partials_data, PartialsData(name, "rho", rows=rows, cols=cols))
        push!(partials_data, PartialsData(name, "mu", rows=rows, cols=cols))
        push!(partials_data, PartialsData(name, "asound", rows=rows, cols=cols))
    end

    rows, cols = get_rows_cols(
        of_shape=(num_nodes, num_radial), of_ss="ij",
        wrt_shape=(num_nodes, num_radial), wrt_ss="ij")
    for name in of_names
        push!(partials_data, PartialsData(name, "r", rows=rows, cols=cols))
        push!(partials_data, PartialsData(name, "chord", rows=rows, cols=cols))
        push!(partials_data, PartialsData(name, "theta", rows=rows, cols=cols))
        push!(partials_data, PartialsData(name, "Vx", rows=rows, cols=cols))
        push!(partials_data, PartialsData(name, "Vy", rows=rows, cols=cols))
        push!(partials_data, PartialsData(name, "phi", rows=rows, cols=cols))
    end

    for name in ["Np", "Tp", "a", "ap", "u", "v", "W", "cl", "cd", "F"]
        push!(partials_data, PartialsData(name, name, rows=rows, cols=cols, val=1.0))
    end

<<<<<<< HEAD
    # Check if the airfoil interpolation passed is a num_radial-length array.
    try
        num_af = length(af)
        if num_af == num_radial
            af = reshape(af, 1, num_radial)
        else
            throw(DomainError("af has length $num_af, but should have length $num_radial"))
        end
    catch e
        if isa(e, MethodError)
            # af is not an array of stuff, so assume it's just a single
            # function, and make it have shape (num_nodes, num_radial).
            af = fill(af, 1, num_radial)
        else
            # Some other error happened, so rethrow it.
            rethrow(e)
        end
    end

    Rhub = fill(0., num_nodes, 1)
    Rtip = fill(1., num_nodes, 1)
    precone = fill(0., num_nodes, 1)
    rotors = Rotor.(Rhub, Rtip, B, turbine, precone)

    r = fill(1., num_nodes, num_radial)
    chord = fill(1., num_nodes, num_radial)
    theta = fill(1., num_nodes, num_radial)
    sections = Section.(r, chord, theta, af)

    Vx = fill(1., num_nodes, num_radial)
    Vy = fill(1., num_nodes, num_radial)
    rho = fill(1., num_nodes, 1)
    mu = fill(1., num_nodes, 1)
    asound = fill(1., num_nodes, 1)
    inflows = Inflow.(Vx, Vy, rho, mu, asound)

    return CCBladeResidualComp(num_nodes, num_radial, af, B, turbine, debug_print, rotors, sections, inflows, input_data, output_data, partials_data)
=======
    return input_data, output_data, partials_data
>>>>>>> c5d98957
end

function OpenMDAO.apply_nonlinear!(self::CCBladeResidualComp, inputs, outputs, residuals)
    # Rotor parameters.
<<<<<<< HEAD
    setfield!.(self.rotors, :Rhub, inputs["Rhub"])
    setfield!.(self.rotors, :Rtip, inputs["Rtip"])
    setfield!.(self.rotors, :precone, inputs["precone"])
=======
    self.rotor.Rhub = inputs["Rhub"][1]
    self.rotor.Rtip = inputs["Rtip"][1]
    self.rotor.precone = inputs["precone"][1]
>>>>>>> c5d98957

    # Blade section parameters.
    setfield!.(self.sections, :r, inputs["r"])
    setfield!.(self.sections, :chord, inputs["chord"])
    setfield!.(self.sections, :theta, inputs["theta"])

    # Inflow parameters.
    setfield!.(self.inflows, :Vx, inputs["Vx"])
    setfield!.(self.inflows, :Vy, inputs["Vy"])
    setfield!.(self.inflows, :rho, inputs["rho"])
    setfield!.(self.inflows, :mu, inputs["mu"])
    setfield!.(self.inflows, :asound, inputs["asound"])

    phis = outputs["phi"]

    # Get the residual, and the outputs. The `out` variable is
    # two-dimensional array of length-two tuples. The first tuple
    # entry is the residual, and the second is the `Outputs`
    # struct.
    out = CCBlade.residual.(phis, self.sections, self.inflows, self.rotors)

    # Store the residual.
    @. residuals["phi"] = getindex(out, 1)

    # Get the other outputs.
    for o in self.outputs
        str = o.name
        sym = Symbol(str)
        @. residuals[str] = outputs[str] - getfield(getindex(out, 2), sym)
    end

    return nothing
end

function OpenMDAO.linearize!(self::CCBladeResidualComp, inputs, outputs, partials)
    num_nodes = self.num_nodes
    num_radial = self.num_radial

    # Rotor parameters.
<<<<<<< HEAD
    setfield!.(self.rotors, :Rhub, inputs["Rhub"])
    setfield!.(self.rotors, :Rtip, inputs["Rtip"])
    setfield!.(self.rotors, :precone, inputs["precone"])
=======
    self.rotor.Rhub = inputs["Rhub"][1]
    self.rotor.Rtip = inputs["Rtip"][1]
    self.rotor.precone = inputs["precone"][1]
>>>>>>> c5d98957

    # Blade section parameters.
    setfield!.(self.sections, :r, inputs["r"])
    setfield!.(self.sections, :chord, inputs["chord"])
    setfield!.(self.sections, :theta, inputs["theta"])

    # Inflow parameters.
    setfield!.(self.inflows, :Vx, inputs["Vx"])
    setfield!.(self.inflows, :Vy, inputs["Vy"])
    setfield!.(self.inflows, :rho, inputs["rho"])
    setfield!.(self.inflows, :mu, inputs["mu"])
    setfield!.(self.inflows, :asound, inputs["asound"])

    # Phi, the implicit variable.
    phis = outputs["phi"]

    # Get the derivatives of the residual.
    residual_derivs = CCBlade.residual_partials.(phis, self.sections, self.inflows, self.rotors)

    # Copy the derivatives of the residual to the partials dict. First do the
    # derivative of the phi residual wrt phi.
    deriv = transpose(reshape(partials["phi", "phi"], (num_radial, num_nodes)))
    @. deriv = getfield(residual_derivs, :phi)

    # Copy the derivatives of the residual wrt each input.
    # for i in self.inputs
    for str in keys(inputs)
        sym = Symbol(str)
        deriv = transpose(reshape(partials["phi", str], (num_radial, num_nodes)))
        @. deriv = getfield(residual_derivs, sym)
    end

    # Get the derivatives of the explicit outputs.
    output_derivs = CCBlade.output_partials.(phis, self.sections, self.inflows, self.rotors)

    # Copy the derivatives of the explicit outputs into the partials dict.
    for of_str in keys(outputs)
        if of_str == "phi"
            continue
        else
            of_sym = Symbol(of_str)
            for wrt_str in keys(inputs)
                wrt_sym = Symbol(wrt_str)
                # reshape does not copy data: https://github.com/JuliaLang/julia/issues/112
                deriv = transpose(reshape(partials[of_str, wrt_str], (num_radial, num_nodes)))
                @. deriv = -getfield(getfield(output_derivs, of_sym), wrt_sym)
            end
            # Also need the derivative of each output with respect to phi, but
            # phi is an output, not an input, so we'll need to handle that
            # seperately.
            wrt_str = "phi"
            wrt_sym = :phi
            # reshape does not copy data: https://github.com/JuliaLang/julia/issues/112
            deriv = transpose(reshape(partials[of_str, wrt_str], (num_radial, num_nodes)))
            @. deriv = -getfield(getfield(output_derivs, of_sym), wrt_sym)
        end
    end

    return nothing
end

function OpenMDAO.solve_nonlinear!(self::CCBladeResidualComp, inputs, outputs)
    # Rotor parameters.
<<<<<<< HEAD
    setfield!.(self.rotors, :Rhub, inputs["Rhub"])
    setfield!.(self.rotors, :Rtip, inputs["Rtip"])
    setfield!.(self.rotors, :precone, inputs["precone"])
    # @show self.rotors
=======
    self.rotor.Rhub = inputs["Rhub"][1]
    self.rotor.Rtip = inputs["Rtip"][1]
    self.rotor.precone = inputs["precone"][1]
>>>>>>> c5d98957

    # Blade section parameters.
    setfield!.(self.sections, :r, inputs["r"])
    setfield!.(self.sections, :chord, inputs["chord"])
    setfield!.(self.sections, :theta, inputs["theta"])

    # Inflow parameters.
    setfield!.(self.inflows, :Vx, inputs["Vx"])
    setfield!.(self.inflows, :Vy, inputs["Vy"])
    setfield!.(self.inflows, :rho, inputs["rho"])
    setfield!.(self.inflows, :mu, inputs["mu"])
    setfield!.(self.inflows, :asound, inputs["asound"])

    # When called this way, CCBlade.solve will return a 2D array of `Outputs`
    # objects.
    out = CCBlade.solve.(self.rotors, self.sections, self.inflows)

    # Set the outputs.
    @. outputs["phi"] = getfield(out, :phi)
    @. outputs["Np"] = getfield(out, :Np)
    @. outputs["Tp"] = getfield(out, :Tp)
    @. outputs["a"] = getfield(out, :a)
    @. outputs["ap"] = getfield(out, :ap)
    @. outputs["u"] = getfield(out, :u)
    @. outputs["v"] = getfield(out, :v)
    @. outputs["W"] = getfield(out, :W)
    @. outputs["cl"] = getfield(out, :cl)
    @. outputs["cd"] = getfield(out, :cd)
    @. outputs["F"] = getfield(out, :F)

    return nothing
end<|MERGE_RESOLUTION|>--- conflicted
+++ resolved
@@ -13,22 +13,7 @@
     rotors
     sections
     inflows
-    # inputs
-    # outputs
-    # partials
-end
-
-<<<<<<< HEAD
-convert(::Type{CCBladeResidualComp}, po::PyObject) = CCBladeResidualComp(
-    po.num_nodes, po.num_radial, po.af, po.B, po.turbine, po.debug_print,
-    po.rotors, po.sections, po.inflows,
-    po.inputs, po.outputs, po.partials)
-=======
-# convert(::Type{CCBladeResidualComp}, po::PyObject) = CCBladeResidualComp(
-#     po.num_nodes, po.num_radial, po.af, po.B, po.turbine, po.debug_print,
-#     po.rotor, po.sections, po.inflows,
-#     po.inputs, po.outputs, po.partials)
->>>>>>> c5d98957
+end
 
 function CCBladeResidualComp(; num_nodes, num_radial, af, B, turbine, debug_print)
     # Check if the airfoil interpolation passed is a num_radial-length array.
@@ -50,7 +35,10 @@
         end
     end
 
-    rotor = Rotor(0., 1., B, turbine, 0.)
+    Rhub = fill(0., num_nodes, 1)
+    Rtip = fill(1., num_nodes, 1)
+    precone = fill(0., num_nodes, 1)
+    rotors = Rotor.(Rhub, Rtip, B, turbine, precone)
 
     r = fill(1., 1, num_radial)
     chord = fill(1., 1, num_radial)
@@ -64,7 +52,7 @@
     asound = fill(1., num_nodes, 1)
     inflows = Inflow.(Vx, Vy, rho, mu, asound)
 
-    return CCBladeResidualComp(num_nodes, num_radial, af, B, turbine, debug_print, rotor, sections, inflows)
+    return CCBladeResidualComp(num_nodes, num_radial, af, B, turbine, debug_print, rotors, sections, inflows)
 end
 
 function OpenMDAO.setup(self::CCBladeResidualComp)
@@ -135,60 +123,14 @@
         push!(partials_data, PartialsData(name, name, rows=rows, cols=cols, val=1.0))
     end
 
-<<<<<<< HEAD
-    # Check if the airfoil interpolation passed is a num_radial-length array.
-    try
-        num_af = length(af)
-        if num_af == num_radial
-            af = reshape(af, 1, num_radial)
-        else
-            throw(DomainError("af has length $num_af, but should have length $num_radial"))
-        end
-    catch e
-        if isa(e, MethodError)
-            # af is not an array of stuff, so assume it's just a single
-            # function, and make it have shape (num_nodes, num_radial).
-            af = fill(af, 1, num_radial)
-        else
-            # Some other error happened, so rethrow it.
-            rethrow(e)
-        end
-    end
-
-    Rhub = fill(0., num_nodes, 1)
-    Rtip = fill(1., num_nodes, 1)
-    precone = fill(0., num_nodes, 1)
-    rotors = Rotor.(Rhub, Rtip, B, turbine, precone)
-
-    r = fill(1., num_nodes, num_radial)
-    chord = fill(1., num_nodes, num_radial)
-    theta = fill(1., num_nodes, num_radial)
-    sections = Section.(r, chord, theta, af)
-
-    Vx = fill(1., num_nodes, num_radial)
-    Vy = fill(1., num_nodes, num_radial)
-    rho = fill(1., num_nodes, 1)
-    mu = fill(1., num_nodes, 1)
-    asound = fill(1., num_nodes, 1)
-    inflows = Inflow.(Vx, Vy, rho, mu, asound)
-
-    return CCBladeResidualComp(num_nodes, num_radial, af, B, turbine, debug_print, rotors, sections, inflows, input_data, output_data, partials_data)
-=======
     return input_data, output_data, partials_data
->>>>>>> c5d98957
 end
 
 function OpenMDAO.apply_nonlinear!(self::CCBladeResidualComp, inputs, outputs, residuals)
     # Rotor parameters.
-<<<<<<< HEAD
     setfield!.(self.rotors, :Rhub, inputs["Rhub"])
     setfield!.(self.rotors, :Rtip, inputs["Rtip"])
     setfield!.(self.rotors, :precone, inputs["precone"])
-=======
-    self.rotor.Rhub = inputs["Rhub"][1]
-    self.rotor.Rtip = inputs["Rtip"][1]
-    self.rotor.precone = inputs["precone"][1]
->>>>>>> c5d98957
 
     # Blade section parameters.
     setfield!.(self.sections, :r, inputs["r"])
@@ -228,15 +170,9 @@
     num_radial = self.num_radial
 
     # Rotor parameters.
-<<<<<<< HEAD
     setfield!.(self.rotors, :Rhub, inputs["Rhub"])
     setfield!.(self.rotors, :Rtip, inputs["Rtip"])
     setfield!.(self.rotors, :precone, inputs["precone"])
-=======
-    self.rotor.Rhub = inputs["Rhub"][1]
-    self.rotor.Rtip = inputs["Rtip"][1]
-    self.rotor.precone = inputs["precone"][1]
->>>>>>> c5d98957
 
     # Blade section parameters.
     setfield!.(self.sections, :r, inputs["r"])
@@ -300,16 +236,9 @@
 
 function OpenMDAO.solve_nonlinear!(self::CCBladeResidualComp, inputs, outputs)
     # Rotor parameters.
-<<<<<<< HEAD
     setfield!.(self.rotors, :Rhub, inputs["Rhub"])
     setfield!.(self.rotors, :Rtip, inputs["Rtip"])
     setfield!.(self.rotors, :precone, inputs["precone"])
-    # @show self.rotors
-=======
-    self.rotor.Rhub = inputs["Rhub"][1]
-    self.rotor.Rtip = inputs["Rtip"][1]
-    self.rotor.precone = inputs["precone"][1]
->>>>>>> c5d98957
 
     # Blade section parameters.
     setfield!.(self.sections, :r, inputs["r"])
