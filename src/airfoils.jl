# airfoil methods

using Printf: @printf

export afeval, AFType, SimpleAF, AlphaAF, AlphaMachAF, AlphaReAF, AlphaReMachAF
export read_AlphaAF, read_AlphaReAF, read_AlphaMachAF, read_AlphaReMachAF, write_af
export mach_correction, MachCorrection, PrandtlGlauert
export re_correction, ReCorrection, SkinFriction, LaminarSkinFriction, TurbulentSkinFriction
export rotation_correction, RotationCorrection, DuSeligEggers
export tip_correction, TipCorrection, PrandtlTip, PrandtlTipHub
export viterna

# TODO: check for repeat alpha as that will mess up fit.

############# file parsing ##############
"""
A basic airfoil file format.  `nheader` is the number of header lines,
which will be skipped.  For one Reynolds/Mach number.
Additional data like cm is optional but will be ignored.

format:

informational header\n
Re\n
Mach\n
alpha1 cl1 cd1 ...\n
alpha2 cl2 cd2\n
alpha3 cl3 cd3\n
...
"""
function parsefile(filename, radians)

    alpha = Float64[]
    cl = Float64[]
    cd = Float64[]
    info = ""
    Re = 1.0
    Mach = 1.0

    open(filename) do f

        # skip header
        info = readline(f)
        Re = parse(Float64, readline(f))
        Mach = parse(Float64, readline(f))

        for line in eachline(f)
            parts = split(line)
            push!(alpha, parse(Float64, parts[1]))
            push!(cl, parse(Float64, parts[2]))
            push!(cd, parse(Float64, parts[3]))
        end
    end

    if !radians
        alpha *= pi/180
    end

    return info, Re, Mach, alpha, cl, cd
end


function writefile(filename, info, Re, Mach, alpha, cl, cd, radians)
    open(filename, "w") do f
        @printf(f, "%s\n", info)
        @printf(f, "%.17g\n", Re)
        @printf(f, "%.17g\n", Mach)

        factor = 1.0
        if !radians
            factor = 180/pi
        end

        for i = 1:length(alpha)
            @printf(f, "%.17g\t%.17g\t%.17g\n", alpha[i]*factor, cl[i], cd[i])
        end
    end

    return nothing
end
###################################

########### Airfoil Data Types ###############

# -- interface -----
abstract type AFType end

"""
    afeval(af::AFType, alpha, Re, Mach)

Evaluate airfoil aerodynamic performance

**Arguments**
- `af::AFType or Function`: dispatch on AFType or if function call: `cl, cd = af(alpha, Re, Mach)`
- `alpha::Float64`: angle of attack in radians
- `Re::Float64`: Reynolds number
- `Mach::Float64`: Mach number

**Returns**
- `cl::Float64`: lift coefficient
- `cd::Float64`: drag coefficient
"""
function afeval(af::AFType, alpha, Re, Mach)
    @error "need to choose an AFType"
end
# ---------------

# --- Function Type -----
function afeval(af::Function, alpha, Re, Mach)
    return af(alpha, Re, Mach)
end
# ---------------

# --- Simple paramterization ------

"""
    SimpleAF(m, alpha0, clmax, clmin, cd0, cd2)

A simple parameterized lift and drag curve.
- `cl = m (alpha - alpha0)` (capped by clmax/clmin)
- `cd = cd0 + cd2 * cl^2`

**Arguments**
- `m::Float64`: lift curve slope
- `alpha0::Float64`: zero-lift angle of attack
- `clmax::Float64`: maximum lift coefficient
- `clmin::Float64`: minimum lift coefficient
- `cd0::Float64`: zero lift drag
- `cd2::Float64`: quadratic drag term
"""
struct SimpleAF{TF} <: AFType
    m::TF
    alpha0::TF
    clmax::TF
    clmin::TF
    cd0::TF
    cd2::TF
end

function afeval(af::SimpleAF, alpha, Re, Mach)
    cl = af.m*(alpha - af.alpha0)
    cl = min(cl, af.clmax)
    cl = max(cl, af.clmin)

    cd = af.cd0 + af.cd2*cl^2

    return cl, cd
end

# ---------------

# --- Spline Type (just alpha)

"""
    AlphaAF(alpha, cl, cd, info, Re, Mach)
    AlphaAF(alpha, cl, cd, info, Re=0.0, Mach=0.0)
    AlphaAF(alpha, cl, cd, info="CCBlade generated airfoil", Re=0.0, Mach=0.0)
    AlphaAF(filename::String; radians=true)

Airfoil data that varies with angle of attack.  Data is fit with an Akima spline.

**Arguments**
- `alpha::Vector{Float64}`: angles of attack
- `cl::Vector{Float64}`: corresponding lift coefficients
- `cd::Vector{Float64}`: corresponding drag coefficients
- `info::String`: a description of this airfoil data (just informational)
- `Re::Float64`: Reynolds number data was taken at (just informational)
- `Mach::Float64`: Mach number data was taken at (just informational)

or

a file

**Arguments**
- `filename::String`: name/path of file to read in
- `radians::Bool`: true if angle of attack in file is given in radians
"""
struct AlphaAF{TF, TS, TSP} <: AFType
    alpha::Vector{TF}
    cl::Vector{TF}
    cd::Vector{TF}
    info::TS # not used except for info in file
    Re::TF  # not used except for info in file
    Mach::TF # not used except for info in file
    clspline::TSP  # cache these for speed
    cdspline::TSP
end


function AlphaAF(alpha, cl, cd, info, Re, Mach)
    afcl = FLOWMath.Akima(alpha, cl)
    afcd = FLOWMath.Akima(alpha, cd)

    return AlphaAF(alpha, cl, cd, info, Re, Mach, afcl, afcd)
end

AlphaAF(alpha, cl, cd, info) = AlphaAF(alpha, cl, cd, info, 0.0, 0.0)
AlphaAF(alpha, cl, cd) = AlphaAF(alpha, cl, cd, "CCBlade generated airfoil", 0.0, 0.0)

function AlphaAF(filename::String; radians=true)
    info, Re, Mach, alpha, cl, cd = parsefile(filename, radians)
    return AlphaAF(alpha, cl, cd, info, Re, Mach)
end


function afeval(af::AlphaAF, alpha, Re, Mach)
    return af.clspline(alpha), af.cdspline(alpha)
end


"""
    write_af(filename(s), af::AFType; radians=true)

Write airfoil data to file

**Arguments**
- `filename(s)::String or Vector{String} or Matrix{String}`: name/path of file to write to
- `af::AFType`: writing is dispatched based on type (AlphaAF, AlphaReAF, etc.)
- `radians::Bool`: true if you want angle of attack to be written in radians
"""
function write_af(filename, af::AlphaAF; radians=true)
    writefile(filename, af.info, af.Re, af.Mach, af.alpha, af.cl, af.cd, radians)
    return nothing
end
# ---------------


# ----- higher order splines

"""
    AlphaReAF(alpha, Re, cl, cd, info, Mach)
    AlphaReAF(alpha, Re, cl, cd, info)
    AlphaReAF(alpha, Re, cl, cd)
    read_AlphaReAF(filenames::Vector{String}; radians=true)

Airfoil data that varies with angle of attack and Reynolds number.
Data is fit with a recursive Akima spline.

**Arguments**
- `alpha::Vector{Float64}`: angles of attack
- `Re::Vector{Float64}`: Reynolds numbers
- `cl::Matrix{Float64}`: lift coefficients where cl[i, j] corresponds to alpha[i], Re[j]
- `cd::Matrix{Float64}`: drag coefficients where cd[i, j] corresponds to alpha[i], Re[j]
- `info::String`: a description of this airfoil data (just informational)
- `Mach::Float64`: Mach number data was taken at (just informational)

or

filenames with one file per Reynolds number.

**Arguments**
- `filenames::Vector{String}`: name/path of files to read in, each at a different Reynolds number in ascending order
- `radians::Bool`: true if angle of attack in file is given in radians
"""
struct AlphaReAF{TF, TS} <: AFType
    alpha::Vector{TF}
    Re::Vector{TF}
    cl::Matrix{TF}
    cd::Matrix{TF}
    info::TS # not used except for info in file
    Mach::TF # not used except for info in file
end

AlphaReAF(alpha, Re, cl, cd, info) = AlphaReAF(alpha, Re, cl, cd, info, 0.0)
AlphaReAF(alpha, Re, cl, cd) = AlphaReAF(alpha, Re, cl, cd, "CCBlade generated airfoil", 0.0)

function AlphaReAF(filenames::Vector{String}; radians=true)

    info, Re1, Mach, alpha, cl1, cd1 = parsefile(filenames[1], radians)  # assumes common alpha across files, also common info and common Mach
    nalpha = length(alpha)
    ncond = length(filenames)

    cl = Array{Float64}(undef, nalpha, ncond)
    cd = Array{Float64}(undef, nalpha, ncond)
    Re = Array{Float64}(undef, ncond)
    cl[:, 1] = cl1
    cd[:, 1] = cd1
    Re[1] = Re1

    # iterate over remaining files
    for i = 2:ncond
        _, Rei, _, _, cli, cdi = parsefile(filenames[i], radians)
        cl[:, i] = cli
        cd[:, i] = cdi
        Re[i] = Rei
    end

    return AlphaReAF(alpha, Re, cl, cd, info, Mach)
end

function afeval(af::AlphaReAF, alpha, Re, Mach)

    cl = FLOWMath.interp2d(FLOWMath.akima, af.alpha, af.Re, af.cl, [alpha], [Re])[1]
    cd = FLOWMath.interp2d(FLOWMath.akima, af.alpha, af.Re, af.cd, [alpha], [Re])[1]

    return cl, cd
end

function write_af(filenames, af::AlphaReAF; radians=true)
    for i = 1:length(af.Re)
        writefile(filenames[i], af.info, af.Re[i], af.Mach, af.alpha, af.cl[:, i], af.cd[:, i], radians)
    end
    return nothing
end

# ---------------

"""
    AlphaMachAF(alpha, Mach, cl, cd, info, Re)
    AlphaMachAF(alpha, Mach, cl, cd, info)
    AlphaMachAF(alpha, Mach, cl, cd)
    AlphaMachAF(filenames::Vector{String}; radians=true)

Airfoil data that varies with angle of attack and Mach number.
Data is fit with a recursive Akima spline.

**Arguments**
- `alpha::Vector{Float64}`: angles of attack
- `Mach::Vector{Float64}`: Mach numbers
- `cl::Matrix{Float64}`: lift coefficients where cl[i, j] corresponds to alpha[i], Mach[j]
- `cd::Matrix{Float64}`: drag coefficients where cd[i, j] corresponds to alpha[i], Mach[j]
- `info::String`: a description of this airfoil data (just informational)
- `Re::Float64`: Reynolds number data was taken at (just informational)

or

filenames with one file per Mach number.

**Arguments**
- `filenames::Vector{String}`: name/path of files to read in, each at a different Mach number in ascending order
- `radians::Bool`: true if angle of attack in file is given in radians
"""
struct AlphaMachAF{TF, TS} <: AFType
    alpha::Vector{TF}
    Mach::Vector{TF}
    cl::Matrix{TF}
    cd::Matrix{TF}
    info::TS # not used except for info in file
    Re::TF # not used except for info in file
end

AlphaMachAF(alpha, Mach, cl, cd, info) = AlphaMachAF(alpha, Mach, cl, cd, info, 0.0)
AlphaMachAF(alpha, Mach, cl, cd) = AlphaMachAF(alpha, Mach, cl, cd, "CCBlade generated airfoil", 0.0)


function AlphaMachAF(filenames::Vector{String}; radians=true)

    info, Re, Mach1, alpha, cl1, cd1 = parsefile(filenames[1], radians)  # assumes common alpha across files, also common info and common Re
    nalpha = length(alpha)
    ncond = length(filenames)

    cl = Array{Float64}(undef, nalpha, ncond)
    cd = Array{Float64}(undef, nalpha, ncond)
    Mach = Array{Float64}(undef, ncond)
    cl[:, 1] = cl1
    cd[:, 1] = cd1
    Mach[1] = Mach1

    # iterate over remaining files
    for i = 2:ncond
        _, _, Machi, _, cli, cdi = parsefile(filenames[i], radians)
        cl[:, i] = cli
        cd[:, i] = cdi
        Mach[i] = Machi
    end

    return AlphaMachAF(alpha, Mach, cl, cd, info, Re)
end

function afeval(af::AlphaMachAF, alpha, Re, Mach)

    cl = FLOWMath.interp2d(FLOWMath.akima, af.alpha, af.Mach, af.cl, [alpha], [Mach])[1]
    cd = FLOWMath.interp2d(FLOWMath.akima, af.alpha, af.Mach, af.cd, [alpha], [Mach])[1]

    return cl, cd
end


function write_af(filenames, af::AlphaMachAF; radians=true)
    for i = 1:length(af.Mach)
        writefile(filenames[i], af.info, af.Re, af.Mach[i], af.alpha, af.cl[:, i], af.cd[:, i], radians)
    end
    return nothing
end

# ---------------

"""
    AlphaReMachAF(alpha, Re, Mach, cl, cd, info)
    AlphaReMachAF(alpha, Re, Mach, cl, cd)
    AlphaReMachAF(filenames::Matrix{String}; radians=true)

Airfoil data that varies with angle of attack, Reynolds number, and Mach number.
Data is fit with a recursive Akima spline.

**Arguments**
- `alpha::Vector{Float64}`: angles of attack
- `Re::Vector{Float64}`: Reynolds numbers
- `Mach::Vector{Float64}`: Mach numbers
- `cl::Array{Float64}`: lift coefficients where cl[i, j, k] corresponds to alpha[i], Re[j], Mach[k]
- `cd::Array{Float64}`: drag coefficients where cd[i, j, k] corresponds to alpha[i], Re[j], Mach[k]
- `info::String`: a description of this airfoil data (just informational)

or files with one per Re/Mach combination

**Arguments**
- `filenames::Matrix{String}`: name/path of files to read in.  filenames[i, j] corresponds to Re[i] Mach[j] with Reynolds number and Mach number in ascending order.
- `radians::Bool`: true if angle of attack in file is given in radians
"""
struct AlphaReMachAF{TF, TS} <: AFType
    alpha::Vector{TF}
    Re::Vector{TF}
    Mach::Vector{TF}
    cl::Array{TF}
    cd::Array{TF}
    info::TS
end

AlphaReMachAF(alpha, Re, Mach, cl, cd) = AlphaReMachAF(alpha, Re, Mach, cl, cd, "CCBlade generated airfoil")

function AlphaReMachAF(filenames::Matrix{String}; radians=true)

    info, _, _, alpha, _, _ = parsefile(filenames[1, 1], radians)  # assumes common alpha and info across files
    nalpha = length(alpha)
<<<<<<< HEAD
    nRe = length(Re1)
    nMach = length(Mach1)

=======
    nRe, nMach = size(filenames)
    
>>>>>>> 06705826
    cl = Array{Float64}(undef, nalpha, nRe, nMach)
    cd = Array{Float64}(undef, nalpha, nRe, nMach)
    Re = Array{Float64}(undef, nRe)
    Mach = Array{Float64}(undef, nMach)

    for j = 1:nMach
        for i = 1:nRe
            _, Rei, Machj, _, clij, cdij = parsefile(filenames[i, j], radians)
            cl[:, i, j] = clij
            cd[:, i, j] = cdij
            Re[i] = Rei
            Mach[j] = Machj  # NOTE: probably should add check to prevent user error here.
        end
    end

    return AlphaReMachAF(alpha, Re, Mach, cl, cd, info)
end

function afeval(af::AlphaReMachAF, alpha, Re, Mach)
    # println("Sherlock!\n\taf = $af")
    cl = FLOWMath.interp3d(FLOWMath.akima, af.alpha, af.Re, af.Mach, af.cl, [alpha], [Re], [Mach])[1]
    cd = FLOWMath.interp3d(FLOWMath.akima, af.alpha, af.Re, af.Mach, af.cd, [alpha], [Re], [Mach])[1]

    return cl, cd
end


function write_af(filenames, af::AlphaReMachAF; radians=true)
    nre = length(af.Re)
    nm = length(af.Mach)

    for i = 1:nre
        for j = 1:nm
            writefile(filenames[i, j], af.info, af.Re[i], af.Mach[j], af.alpha, af.cl[:, i, j], af.cd[:, i, j], radians)
        end
    end

    return nothing
end

#####################################




########## Mach Corrections ################

abstract type MachCorrection end

struct PrandtlGlauert <: MachCorrection end

"""
    mach_correction(::MachCorrection, cl, cd, Mach)

Mach number correction for lift/drag coefficient

**Arguments**
- `mc::MachCorrection`: used for dispatch
- `cl::Float64`: lift coefficient before correction
- `cd::Float64`: drag coefficient before correction
- `Mach::Float64`: Mach number

**Returns**
- `cl::Float64`: lift coefficient after correction
- `cd::Float64`: drag coefficient after correction
"""
function mach_correction(::MachCorrection, cl, cd, Mach)
    return cl, cd
end

"""
    mach_correction(::PrandtlGlauert, cl, cd, Mach)

Prandtl/Glauert Mach number correction for lift coefficient
"""
function mach_correction(::PrandtlGlauert, cl, cd, Mach)
    beta = sqrt(1 - Mach^2)
    cl /= beta
    return cl, cd
end

########## Reynolds corrections ##############

abstract type ReCorrection end

"""
    re_correction(re::ReCorrection, cl, cd, Re)

Reynolds number correction for lift/drag coefficient

**Arguments**
- `re::ReCorrection`: used for dispatch
- `cl::Float64`: lift coefficient before correction
- `cd::Float64`: drag coefficient before correction
- `Re::Float64`: Reynolds number

**Returns**
- `cl::Float64`: lift coefficient after correction
- `cd::Float64`: drag coefficient after correction
"""
function re_correction(::ReCorrection, cl, cd, Re)
    return cl, cd
end


"""
    SkinFriction(Re0, p)

Skin friction model for a flat plate.
`cd *= (Re0 / Re)^p`

**Arguments**
- `Re0::Float64`: reference Reynolds number (i.e., no corrections at this number)
- `p::Float64`: exponent in flat plate model.  0.5 for laminar (Blasius solution), ~0.2 for fully turbulent (Schlichting empirical fit)
"""
struct SkinFriction{TF} <: ReCorrection
    Re0::TF
    p::TF
end
LaminarSkinFriction(Re0) = SkinFriction(Re0, 0.5)
TurbulentSkinFriction(Re0) = SkinFriction(Re0, 0.2)

"""
    re_correction(sf::SkinFriction, cl, cd, Re)

Skin friction coefficient correction based on flat plat drag increases with Reynolds number.
"""
function re_correction(sf::SkinFriction, cl, cd, Re)
    cd *= (sf.Re0 / Re)^sf.p
    return cl, cd
end

############ Rotation Correction ###################

abstract type RotationCorrection end

"""
    rotation_correction(rc::RotationCorrection, cl, cd, cr, rR, tsr, alpha, phi=alpha, alpha_max_corr=30*pi/180)

Rotation correction (3D stall delay).

**Arguments**
- `rc::RotationCorrection`: used for dispatch
- `cl::Float64`: lift coefficient before correction
- `cd::Float64`: drag coefficient before correction
- `cr::Float64`: local chord / local radius
- `rR::Float64`: local radius / tip radius
- `tsr::Float64`: local tip speed ratio (Omega r / Vinf)
- `alpha::Float64`: local angle of attack
- `phi::Float64`: local inflow angles (defaults to angle of attack is precomputing since it is only known for on-the-fly computations)
- `alpha_max_corr::Float64`: angle of attack for maximum correction (tapers off to zero by 90 degrees)

**Returns**
- `cl::Float64`: lift coefficient after correction
- `cd::Float64`: drag coefficient after correction
"""
function rotation_correction(rc::RotationCorrection, cl, cd, cr, rR, tsr, alpha, phi=alpha, alpha_max_corr=30*pi/180)
    return cl, cd
end

"""
    DuSeligEggers(a, b, d, m, alpha0)
    DuSeligEggers(a=1.0, b=1.0, d=1.0, m=2*pi, alpha0=0.0)  # uses defaults

DuSelig correction for lift an Eggers correction for drag.

**Arguments**
- `a, b, d::Float64`: parameters in Du-Selig paper.  Normally just 1.0 for each.
- `m::Float64`: lift curve slope.  Defaults to 2 pi for zero argument version.
- `alpha0::Float64`: zero-lift angle of attack.  Defaults to 0 for zero argument version.
"""
struct DuSeligEggers{TF} <: RotationCorrection
    a::TF
    b::TF
    d::TF
    m::TF
    alpha0::TF
end

DuSeligEggers() = DuSeligEggers(1.0, 1.0, 1.0, 2*pi, 0.0)


function rotation_correction(du::DuSeligEggers, cl, cd, cr, rR, tsr, alpha, phi=alpha, alpha_max_corr=30*pi/180)

    # Du-Selig correction for lift
    Lambda = tsr / sqrt(1 + tsr^2)
    expon = du.d / (Lambda * rR)
    fcl = 1.0/du.m*(1.6*cr/0.1267*(du.a-cr^expon)/(du.b+cr^expon)-1)

    # linear lift line
    cl_linear = du.m*(alpha - du.alpha0)

    # adjustment for max correction
    amax = atan(1/0.12) - 5*pi/180  # account for singularity in Eggers (not pi/2)
    if abs(alpha) >= amax
        adj = 0.0
    elseif abs(alpha) > alpha_max_corr
        adj = ((amax-abs(alpha))/(amax-alpha_max_corr))^2
    else
        adj = 1.0
    end

    # increment in cl
    deltacl = adj*fcl*(cl_linear - cl)
    cl += deltacl

    # Eggers correction for drag
    deltacd = deltacl * (sin(phi) - 0.12*cos(phi))/(cos(phi) + 0.12*sin(phi))  # note that we can actually use phi instead of alpha as is done in airfoilprep.py b/c this is done at each iteration
    cd += deltacd

    return cl, cd
end


# ------ Extract Linear Portion of Curve -----------



function linearliftcoeff(af::T, Re, Mach) where T <: Union{AlphaAF, AlphaReAF, AlphaMachAF, AlphaReMachAF}

    clwrap(alpha) = afeval(af, alpha, Re, Mach)[1]
    alpha = range(-2*pi/180, 5*pi/180, length=20)
    cl = clwrap.(alpha)

    return linearliftregression(alpha, cl)
end

function linearliftcoeff(alpha, cl, alphamin=-2*pi/180, alphamax=5*pi/180)

    idxmin = findfirst(alpha .> alphamin)
    idxmax = findfirst(alpha .> alphamax)
    alphasub = @view alpha[idxmin:idxmax]
    clsub = @view cl[idxmin:idxmax]
    return linearliftregression(alphasub, clsub)
end

function linearliftregression(alphasub, clsub)
    # linear regression
    coeff = [alphasub ones(length(alphasub))] \ clsub
    m = coeff[1]  # lift curve slope
    alpha0 = -coeff[2] / m  # zero-lift angle of attack

    return m, alpha0
end





############## tip correction ################

abstract type TipCorrection end

"""
    tip_correction(::TipCorrection, r, Rhub, Rtip, phi, B)

Tip corrections for 3D flow.

**Arguments**
- `tc::TipCorrection`: used for dispatch
- `r::Float64`: local radius
- `Rhub::Float64`: hub radius
- `Rtip::Float64`: tip radius
- `phi::Float64`: inflow angle
- `B::Integer`: number of blades

**Returns**
- `F::Float64`: tip loss factor to multiple against loads.
"""
function tip_correction(::TipCorrection, cl, cd, Mach)
    return 1.0
end

"""
    PrandtlTip()

Standard Prandtl tip loss correction.
"""
struct PrandtlTip <: TipCorrection end

"""
    PrandtlTipHub()

Standard Prandtl tip loss correction plus hub loss correction of same form.
"""
struct PrandtlTipHub <: TipCorrection end

function tip_correction(::PrandtlTip, r, Rhub, Rtip, phi, B)

    asphi = abs(sin(phi))
    factortip = B/2.0*(Rtip/r - 1)/asphi
    F = 2.0/pi*acos(exp(-factortip))

    return F
end

function tip_correction(::PrandtlTipHub, r, Rhub, Rtip, phi, B)

    # Prandtl's tip and hub loss factor
    asphi = abs(sin(phi))
    factortip = B/2.0*(Rtip/r - 1)/asphi
    Ftip = 2.0/pi*acos(exp(-factortip))
    factorhub = B/2.0*(r/Rhub - 1)/asphi
    Fhub = 2.0/pi*acos(exp(-factorhub))
    F = Ftip * Fhub

    return F
end

############## Extrapolation ##################

"""
    viterna(alpha, cl, cd, cr75, nalpha=50)

Viterna extrapolation.  Follows Viterna paper and somewhat follows NREL version of AirfoilPrep, but with some modifications for better robustness and smoothness.

**Arguments**
- `alpha::Vector{Float64}`: angles of attack
- `cl::Vector{Float64}`: correspnding lift coefficients
- `cd::Vector{Float64}`: correspnding drag coefficients
- `cr75::Float64`: chord/Rtip at 75% Rtip
- `nalpha::Int64`: number of discrete points (angles of attack) to include in extrapolation

**Returns**
- `alpha::Vector{Float64}`: angle of attack from -pi to pi
- `cl::Vector{Float64}`: correspnding extrapolated lift coefficients
- `cd::Vector{Float64}`: correspnding extrapolated drag coefficients
"""
function viterna(alpha, cl, cd, cr75, nalpha=50)

    # estimate cdmax
    AR = 1.0 / cr75
    cdmaxAR = 1.11 + 0.018*AR
    cdmax = max(maximum(cd), cdmaxAR)

    # find clmax
    i_ps = argmax(cl)  # positive stall
    cl_ps = cl[i_ps]
    cd_ps = cd[i_ps]
    a_ps = alpha[i_ps]

    # and clmin
    i_bs = alpha .< a_ps  # before stall
    i_ns = argmin(cl[i_bs])  # negative stall
    cl_ns = cl[i_bs][i_ns]
    cd_ns = cd[i_bs][i_ns]
    a_ns = alpha[i_bs][i_ns]

    # coefficients in method
    B1pos = cdmax
    A1pos = B1pos/2.0 * ones(nalpha)
    sa = sin(a_ps)
    ca = cos(a_ps)
    A2pos = (cl_ps - cdmax*sa*ca)*sa/ca^2
    B2pos = (cd_ps - cdmax*sa^2)/ca * ones(nalpha)

    B1neg = cdmax
    A1neg = B1neg/2.0
    sa = sin(a_ns)
    ca = cos(a_ns)
    A2neg = (cl_ns - cdmax*sa*ca)*sa/ca^2 * ones(nalpha)
    B2neg = (cd_ns - cdmax*sa^2)/ca * ones(nalpha)

    # angles of attack to extrapolate to
    apos = range(alpha[end], pi, length=nalpha+1)
    apos = apos[2:end]  # don't duplicate point
    aneg = range(-pi, alpha[1], length=nalpha+1)
    aneg = aneg[1:end-1]  # don't duplicate point

    # high aoa adjustments
    adjpos = ones(nalpha)
    idx = findall(apos .>= pi/2)
    adjpos[idx] .= -0.7
    A1pos[idx] .*= -1
    B2pos[idx] .*= -1

    # idx = findall(aneg .<= -alpha[end])

    adjneg = ones(nalpha)
    idx = findall(aneg .<= -pi/2)
    adjneg[idx] .= 0.7
    A2neg[idx] .*= -1
    B2neg[idx] .*= -1

    # extrapolate
    clpos = @. adjpos * (A1pos*sin(2*apos) + A2pos*cos(apos)^2/sin(apos))
    cdpos = @. B1pos*sin(apos)^2 + B2pos*cos(apos)
    clneg = @. adjneg * (A1neg*sin(2*aneg) + A2neg*cos(aneg)^2/sin(aneg))
    cdneg = @. B1neg*sin(aneg)^2 + B2neg*cos(aneg)

    # # override region between -alpha_high and alpha_low (if it exists)
    # idx = findall(-alpha[end] .<= aneg .<= alpha[1])
    # @. clneg[idx] = -cl[end]*0.7 + (aneg[idx]+alpha[end])/(alpha[1]+alpha[end])*(cl[1]+cl[end]*0.7)
    # @. cdneg[idx] = cd[1] + (aneg[idx]-alpha[1])/(-alpha[end]-alpha[1])*(cd[end]-cd[1])


    # override with linear variation at ends
    idx = findall(apos .>= pi-a_ps)
    @. clpos[idx] = (apos[idx] - pi)/a_ps*cl_ps*0.7
    idx = findall(aneg .<= -pi-a_ns)
    @. clneg[idx] = (aneg[idx] + pi)/a_ns*cl_ns*0.7

    # concatenate
    alphafull = [aneg; alpha; apos]
    clfull = [clneg; cl; clpos]
    cdfull = [cdneg; cd; cdpos]

    # don't allow negative drag
    cdfull = max.(cdfull, 0.0001)
    return alphafull, clfull, cdfull
end<|MERGE_RESOLUTION|>--- conflicted
+++ resolved
@@ -422,20 +422,8 @@
 
     info, _, _, alpha, _, _ = parsefile(filenames[1, 1], radians)  # assumes common alpha and info across files
     nalpha = length(alpha)
-<<<<<<< HEAD
-    nRe = length(Re1)
-    nMach = length(Mach1)
-
-=======
-    nRe, nMach = size(filenames)
-    
->>>>>>> 06705826
-    cl = Array{Float64}(undef, nalpha, nRe, nMach)
-    cd = Array{Float64}(undef, nalpha, nRe, nMach)
-    Re = Array{Float64}(undef, nRe)
     Mach = Array{Float64}(undef, nMach)
 
-    for j = 1:nMach
         for i = 1:nRe
             _, Rei, Machj, _, clij, cdij = parsefile(filenames[i, j], radians)
             cl[:, i, j] = clij
